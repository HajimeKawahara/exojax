"""Continuum database (CDB) class

   * CdbCIA is the CDB for CIA
   
"""
import numpy as np
import jax.numpy as jnp
from jax import lax
import pathlib
from exojax.spec.hitrancia import read_cia, logacia

__all__ = ['CdbCIA']

class CdbCIA(object):
    def __init__(self,path,nurange=[-np.inf,np.inf],margin=10.0):
        """Continuum database for HITRAN CIA

        Args: 
           path: path for HITRAN cia file
           nurange: wavenumber range list (cm-1) or wavenumber array
           margin: margin for nurange (cm-1)

        """        
        #downloading
        self.nurange=[np.min(nurange),np.max(nurange)]
        self.margin = margin
        self.path = pathlib.Path(path)
        molec=str(self.path.stem)
        if not self.path.exists():
            self.download()
        self.nucia,self.tcia,ac=read_cia(path,self.nurange[0]-self.margin,self.nurange[1]+self.margin)
        #--------------------------------
        self.logac=jnp.array(np.log10(ac))
        self.tcia=jnp.array(self.tcia)
        self.nucia=jnp.array(self.nucia)
        
    def download(self):
        """Downloading HITRAN cia file

        Note:
           The download URL is written in exojax.utils.url.

        """
        import urllib.request
        import os
        from exojax.utils.url import url_HITRANCIA

        try:
            os.makedirs(str(self.path.stem), exist_ok=True)
            url = url_HITRANCIA()+self.path.name
            urllib.request.urlretrieve(url,str(self.path))
        except:
            print(url)
            print("HITRAN download failed")

<<<<<<< HEAD
        
=======
            
CONST_K, CONST_C, CONST_H = 1.380649e-16, 29979245800.0, 6.62607015e-27 # cgs

def log_hminus_continuum(wavelength_um, temperature, number_density_e, number_density_h):
    """
    John (1988) H- continuum opacity
    
    Args:
       wavelength_um: wavelength in units of microns
       temperature: gas temperature [K]
       number_density_e: electron number density
       number_density_h: H atom number density
    
    Returns: 
       log10(absorption coefficient)
    """
    # first, compute the cross sections (in cm4/dyne)
    kappa_bf = bound_free_absorption(wavelength_um, temperature) 
    kappa_ff = free_free_absorption(wavelength_um, temperature) 

    electron_pressure = number_density_e * CONST_K * temperature  #//electron pressure in dyne/cm2
    hydrogen_density = number_density_h   #//hydrogen number density in cm-3

    # and now finally the absorption_coeff (in cm-1)
    absorption_coeff = (kappa_bf + kappa_ff) * electron_pressure * hydrogen_density 

    return jnp.log10(absorption_coeff)



def bound_free_absorption(wavelength_um, temperature):

    # Note: alpha has a value of 1.439e4 micron-1 K-1, the value stated in John (1988) is wrong
    # here, we express alpha using physical constants 
    alpha = CONST_C*CONST_H/CONST_K*10000.0  
    lambda_0 = 1.6419  # photo-detachment threshold

    #   //tabulated constant from John (1988)
    def f(wavelength_um):
        C_n = jnp.vstack(
            [jnp.arange(7), [0.0, 152.519, 49.534, -118.858, 92.536, -34.194, 4.982]]
        ).T

        def body_fun(val, x):
            i, C_n_i = x
            return val, val + C_n_i * jnp.power(jnp.clip(1.0/wavelength_um - 1.0/lambda_0, a_min=0, a_max=None), (i-1)/2.0)

        return lax.scan(body_fun, jnp.zeros_like(wavelength_um), C_n)[-1].sum(0)

    # first, we calculate the photo-detachment cross-section (in cm2)
    kappa_bf = (1e-18 * wavelength_um ** 3 * 
        jnp.power(jnp.clip(1.0/wavelength_um - 1.0/lambda_0, a_min=0, a_max=None), 1.5) * f(wavelength_um)
    )

    kappa_bf = jnp.where(
        (wavelength_um <= lambda_0) & (wavelength_um > 0.125),
        (0.750 * jnp.power(temperature, -2.5) * jnp.exp(alpha / lambda_0 / temperature) * 
         (1.0 - jnp.exp( -alpha / wavelength_um / temperature)) * kappa_bf), 
         0
    )
    return kappa_bf


def free_free_absorption(wavelength_um, temperature):
    # coefficients from John (1988)
    # to follow his notation (which starts at an index of 1), the 0-index components are 0
    # for wavelengths larger than 0.3645 micron
    A_n1 = jnp.array([0.0, 0.0, 2483.3460, -3449.8890, 2200.0400, -696.2710, 88.2830])
    B_n1 = jnp.array([0.0, 0.0, 285.8270, -1158.3820, 2427.7190, -1841.4000, 444.5170])
    C_n1 = jnp.array([0.0, 0.0, -2054.2910, 8746.5230, -13651.1050, 8624.9700, -1863.8650])
    D_n1 = jnp.array([0.0, 0.0, 2827.7760, -11485.6320, 16755.5240, -10051.5300, 2095.2880])
    E_n1 = jnp.array([0.0, 0.0, -1341.5370, 5303.6090, -7510.4940, 4400.0670, -901.7880])
    F_n1 = jnp.array([0.0, 0.0, 208.9520, -812.9390, 1132.7380, -655.0200, 132.9850])

    # for wavelengths between 0.1823 micron and 0.3645 micron
    A_n2 = jnp.array([0.0, 518.1021, 473.2636, -482.2089, 115.5291, 0.0, 0.0])
    B_n2 = jnp.array([0.0, -734.8666, 1443.4137, -737.1616, 169.6374, 0.0, 0.0])
    C_n2 = jnp.array([0.0, 1021.1775, -1977.3395, 1096.8827, -245.6490, 0.0, 0.0])
    D_n2 = jnp.array([0.0, -479.0721, 922.3575, -521.1341, 114.2430, 0.0, 0.0])
    E_n2 = jnp.array([0.0, 93.1373, -178.9275, 101.7963, -21.9972, 0.0, 0.0])
    F_n2 = jnp.array([0.0, -6.4285, 12.3600, -7.0571, 1.5097, 0.0, 0.0])

    coeffs1 = jnp.vstack([
        jnp.arange(7), A_n1, B_n1, C_n1, D_n1, E_n1, F_n1
    ]).T

    coeffs2 = jnp.vstack([
        jnp.arange(7), A_n2, B_n2, C_n2, D_n2, E_n2, F_n2
    ]).T

    def body_fun(val, x):
        i, A_n_i, B_n_i, C_n_i, D_n_i, E_n_i, F_n_i = x
        return val, val + (jnp.power(5040.0/temperature, (i+1)/2.0) * 
                  (wavelength_um**2 * A_n_i + B_n_i + C_n_i/wavelength_um + D_n_i/wavelength_um**2  + 
                   E_n_i/wavelength_um**3 + F_n_i/wavelength_um**4))

    kappa_ff = jnp.where(
        wavelength_um > 0.3645, 
        lax.scan(body_fun, jnp.zeros_like(wavelength_um), coeffs1)[-1].sum(0) * 1e-29, 
        0
    ) + jnp.where(
        (wavelength_um >= 0.1823) & (wavelength_um <= 0.3645),
        lax.scan(body_fun, jnp.zeros_like(wavelength_um), coeffs2)[-1].sum(0) * 1e-29 ,
        0
    )

    return kappa_ff 
            

>>>>>>> 33d4c0ec
if __name__ == "__main__":
    ciaH2H2=CdbCIA("/home/kawahara/exojax/data/CIA/H2-H2_2011.cia",nurange=[4050.0,4150.0])
    print(ciaH2H2.tcia)<|MERGE_RESOLUTION|>--- conflicted
+++ resolved
@@ -53,119 +53,6 @@
             print(url)
             print("HITRAN download failed")
 
-<<<<<<< HEAD
-        
-=======
-            
-CONST_K, CONST_C, CONST_H = 1.380649e-16, 29979245800.0, 6.62607015e-27 # cgs
-
-def log_hminus_continuum(wavelength_um, temperature, number_density_e, number_density_h):
-    """
-    John (1988) H- continuum opacity
-    
-    Args:
-       wavelength_um: wavelength in units of microns
-       temperature: gas temperature [K]
-       number_density_e: electron number density
-       number_density_h: H atom number density
-    
-    Returns: 
-       log10(absorption coefficient)
-    """
-    # first, compute the cross sections (in cm4/dyne)
-    kappa_bf = bound_free_absorption(wavelength_um, temperature) 
-    kappa_ff = free_free_absorption(wavelength_um, temperature) 
-
-    electron_pressure = number_density_e * CONST_K * temperature  #//electron pressure in dyne/cm2
-    hydrogen_density = number_density_h   #//hydrogen number density in cm-3
-
-    # and now finally the absorption_coeff (in cm-1)
-    absorption_coeff = (kappa_bf + kappa_ff) * electron_pressure * hydrogen_density 
-
-    return jnp.log10(absorption_coeff)
-
-
-
-def bound_free_absorption(wavelength_um, temperature):
-
-    # Note: alpha has a value of 1.439e4 micron-1 K-1, the value stated in John (1988) is wrong
-    # here, we express alpha using physical constants 
-    alpha = CONST_C*CONST_H/CONST_K*10000.0  
-    lambda_0 = 1.6419  # photo-detachment threshold
-
-    #   //tabulated constant from John (1988)
-    def f(wavelength_um):
-        C_n = jnp.vstack(
-            [jnp.arange(7), [0.0, 152.519, 49.534, -118.858, 92.536, -34.194, 4.982]]
-        ).T
-
-        def body_fun(val, x):
-            i, C_n_i = x
-            return val, val + C_n_i * jnp.power(jnp.clip(1.0/wavelength_um - 1.0/lambda_0, a_min=0, a_max=None), (i-1)/2.0)
-
-        return lax.scan(body_fun, jnp.zeros_like(wavelength_um), C_n)[-1].sum(0)
-
-    # first, we calculate the photo-detachment cross-section (in cm2)
-    kappa_bf = (1e-18 * wavelength_um ** 3 * 
-        jnp.power(jnp.clip(1.0/wavelength_um - 1.0/lambda_0, a_min=0, a_max=None), 1.5) * f(wavelength_um)
-    )
-
-    kappa_bf = jnp.where(
-        (wavelength_um <= lambda_0) & (wavelength_um > 0.125),
-        (0.750 * jnp.power(temperature, -2.5) * jnp.exp(alpha / lambda_0 / temperature) * 
-         (1.0 - jnp.exp( -alpha / wavelength_um / temperature)) * kappa_bf), 
-         0
-    )
-    return kappa_bf
-
-
-def free_free_absorption(wavelength_um, temperature):
-    # coefficients from John (1988)
-    # to follow his notation (which starts at an index of 1), the 0-index components are 0
-    # for wavelengths larger than 0.3645 micron
-    A_n1 = jnp.array([0.0, 0.0, 2483.3460, -3449.8890, 2200.0400, -696.2710, 88.2830])
-    B_n1 = jnp.array([0.0, 0.0, 285.8270, -1158.3820, 2427.7190, -1841.4000, 444.5170])
-    C_n1 = jnp.array([0.0, 0.0, -2054.2910, 8746.5230, -13651.1050, 8624.9700, -1863.8650])
-    D_n1 = jnp.array([0.0, 0.0, 2827.7760, -11485.6320, 16755.5240, -10051.5300, 2095.2880])
-    E_n1 = jnp.array([0.0, 0.0, -1341.5370, 5303.6090, -7510.4940, 4400.0670, -901.7880])
-    F_n1 = jnp.array([0.0, 0.0, 208.9520, -812.9390, 1132.7380, -655.0200, 132.9850])
-
-    # for wavelengths between 0.1823 micron and 0.3645 micron
-    A_n2 = jnp.array([0.0, 518.1021, 473.2636, -482.2089, 115.5291, 0.0, 0.0])
-    B_n2 = jnp.array([0.0, -734.8666, 1443.4137, -737.1616, 169.6374, 0.0, 0.0])
-    C_n2 = jnp.array([0.0, 1021.1775, -1977.3395, 1096.8827, -245.6490, 0.0, 0.0])
-    D_n2 = jnp.array([0.0, -479.0721, 922.3575, -521.1341, 114.2430, 0.0, 0.0])
-    E_n2 = jnp.array([0.0, 93.1373, -178.9275, 101.7963, -21.9972, 0.0, 0.0])
-    F_n2 = jnp.array([0.0, -6.4285, 12.3600, -7.0571, 1.5097, 0.0, 0.0])
-
-    coeffs1 = jnp.vstack([
-        jnp.arange(7), A_n1, B_n1, C_n1, D_n1, E_n1, F_n1
-    ]).T
-
-    coeffs2 = jnp.vstack([
-        jnp.arange(7), A_n2, B_n2, C_n2, D_n2, E_n2, F_n2
-    ]).T
-
-    def body_fun(val, x):
-        i, A_n_i, B_n_i, C_n_i, D_n_i, E_n_i, F_n_i = x
-        return val, val + (jnp.power(5040.0/temperature, (i+1)/2.0) * 
-                  (wavelength_um**2 * A_n_i + B_n_i + C_n_i/wavelength_um + D_n_i/wavelength_um**2  + 
-                   E_n_i/wavelength_um**3 + F_n_i/wavelength_um**4))
-
-    kappa_ff = jnp.where(
-        wavelength_um > 0.3645, 
-        lax.scan(body_fun, jnp.zeros_like(wavelength_um), coeffs1)[-1].sum(0) * 1e-29, 
-        0
-    ) + jnp.where(
-        (wavelength_um >= 0.1823) & (wavelength_um <= 0.3645),
-        lax.scan(body_fun, jnp.zeros_like(wavelength_um), coeffs2)[-1].sum(0) * 1e-29 ,
-        0
-    )
-
-    return kappa_ff 
-            
-
->>>>>>> 33d4c0ec
 if __name__ == "__main__":
     ciaH2H2=CdbCIA("/home/kawahara/exojax/data/CIA/H2-H2_2011.cia",nurange=[4050.0,4150.0])
     print(ciaH2H2.tcia)