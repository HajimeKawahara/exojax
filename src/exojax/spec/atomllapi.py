"""API for VALD 3."""

import numpy as np
import pandas as pd
from exojax.utils.constants import ccgs, ecgs, mecgs, eV2wn
import io
import vaex
import pkgutil
from io import BytesIO

# Correspondence between Atomic Number and Element Symbol
# PeriodicTable = np.empty([100], dtype=object)
PeriodicTable = np.zeros([119], dtype=object)
PeriodicTable[:] = [' 0', 'H', 'He', 'Li', 'Be', 'B', 'C', 'N', 'O', 'F', 'Ne', 'Na', 'Mg', 'Al', 'Si', 'P', 'S', 'Cl', 'Ar', 'K', 'Ca', 'Sc', 'Ti', 'V', 'Cr', 'Mn', 'Fe', 'Co', 'Ni', 'Cu', 'Zn', 'Ga', 'Ge', 'As', 'Se', 'Br', 'Kr', 'Rb', 'Sr', 'Y', 'Zr', 'Nb', 'Mo', 'Tc', 'Ru', 'Rh', 'Pd', 'Ag', 'Cd', 'In', 'Sn', 'Sb', 'Te', 'I', 'Xe', 'Cs', 'Ba', 'La', 'Ce',
                    'Pr', 'Nd', 'Pm', 'Sm', 'Eu', 'Gd', 'Tb', 'Dy', 'Ho', 'Er', 'Tm', 'Yb', 'Lu', 'Hf', 'Ta', 'W', 'Re', 'Os', 'Ir', 'Pt', 'Au', 'Hg', 'Tl', 'Pb', 'Bi', 'Po', 'At', 'Rn', 'Fr', 'Ra', 'Ac', 'Th', 'Pa', 'U', 'Np', 'Pu', 'Am', 'Cm', 'Bk', 'Cf', 'Es', 'Fm', 'Md', 'No', 'Lr', 'Rf', 'Db', 'Sg', 'Bh', 'Hs', 'Mt', 'Ds', 'Rg', 'Cn', 'Nh', 'Fl', 'Mc', 'Lv', 'Ts', 'Og']


def read_ExStellar(stellarf):
    """VALD IO for "Extract stellar" file (long format)

    Note:
        Deprecated to use! It's incomplete and untested. #210817
        See https://www.astro.uu.se/valdwiki/select_output

    Args:
        stellarf: file path

    Returns:
        line data in pandas DataFrame
    """
    dat = pd.read_csv(stellarf, sep=',', skiprows=3, names=('species', 'wav_lines', 'elowereV', 'vmic',
                      'loggf', 'rad_damping', 'stark_damping', 'waals_damping', 'lande', 'depth', 'reference'))
    return dat


def read_ExAll(allf):
    """IO for linelists downloaded from VALD3 with a query of "Long format" in
    the format of "Extract All" or "Extract Element".

    Note:
        About input linelists obtained from VALD3 (http://vald.astro.uu.se/):
            VALD data access is free but requires registration through the Contact form (http://vald.astro.uu.se/~vald/php/vald.php?docpage=contact.html).
        After the registration, you can login and choose the "Extract Element" mode.
        For example, if you want the Fe I linelist, the request form should be filled as:
            Starting wavelength :    1500
            Ending wavelength :    100000
            Element [ + ionization ] :    Fe 1
            Extraction format :    Long format
            Retrieve data via :    FTP
            Linelist configuration :    Default
            Unit selection:    Energy unit: eV - Medium: vacuum - Wavelength unit: angstrom - VdW syntax: default
        Please assign the fullpath of the output file sent by VALD ([user_name_at_VALD].[request_number_at_VALD].gz) to the variable "allf".
        See https://www.astro.uu.se/valdwiki/presformat_output for the detail of the format.

    Args:
        allf: fullpath to the input VALD linelist (See Notes above for more details.)
        Elm Ion
        WL_vac(AA)
        log gf*
        E_low(eV):  lower excitation potential
        J lo:  lower rotational quantum number
        E_up(eV):  upper excitation potential
        J up:  upper rotational quantum number
        Lande lower
        Lande upper
        Lande mean
        Damping Rad.
        Damping Stark
        Damping Waals

    Returns:
        line data in vaex DataFrame
    """
    dat = pd.read_csv(allf, sep=',', skiprows=1, names=('species', 'wav_lines', 'loggf', 'elowereV', 'jlower', 'euppereV',
                      'jupper', 'landelower', 'landeupper', 'landemean', 'rad_damping', 'stark_damping', 'waals_damping'))  # convert=False)
    colWL = dat.iat[0, 0][13:22]

    # Remove rows not starting with "'"
    dat = dat[dat.species.str.startswith("'")]
    dat = dat[dat.species.str.startswith("' ").map(
        {False: True, True: False})]  # Remove rows of Reference
    dat = dat[dat.species.str.startswith("'_").map(
        {False: True, True: False})]  # Remove rows of Reference

    # Remove long name (molecules e.g., TiO)
    dat = dat[dat.species.str.len() < 7]
    # Remove names starting with successive uppercase letters (molecules e.g., CO, OH, CN)
    dat = dat[dat.species.str.slice(start=1, stop=3).str.isupper().map({
        False: True, True: False})]
    # Remove highly ionized ions (iion > 3, for which the partition function is not reported in Barklem+2016)
    dat = dat.drop(dat.index[np.where(np.array(
        list(map(lambda x: int(x[1].strip("'")), dat.species.str.split(' ')))) > 3)[0]])
    for i, sp in enumerate(dat.species):
        symbol = sp.strip("'").split(' ')[0]
        ielem = np.where(PeriodicTable == symbol)[
            0][0] if (symbol in PeriodicTable) else 0
        iion = int(sp.strip("'").split(' ')[-1])
        dat.species.values[i] = ielem*100+iion-1
    dat = dat.reset_index(drop=True)
    dat = dat.astype('float64')
    #dat = dat.astype({'wav_lines': 'float64', 'loggf': 'float64', 'elowereV': 'float64', 'jlower': 'float64', 'euppereV': 'float64'})
    if colWL == 'WL_air(A)':
        # If wavelength is in air, it will be corrected (Note that wavelengths of transitions short of 2000 Angstroems are actually in vacuum and not in air.)
        dat.iloc[:, 1] = np.where(
            dat.iloc[:, 1] > 2000, air_to_vac(dat.iloc[:, 1]), dat.iloc[:, 1])
    dat = vaex.from_pandas(dat)
    dat.export_hdf5(allf.with_suffix('.hdf5'))

    return dat


def read_kurucz(kuruczf):
    """Input Kurucz line list (http://kurucz.harvard.edu/linelists/)

    Args:
        kuruczf: file path

    Returns:
        A:  Einstein coefficient in [s-1]
        nu_lines:  transition waveNUMBER in [cm-1] (#NOT frequency in [s-1])
        elower: lower excitation potential [cm-1] (#converted from eV)
        eupper: upper excitation potential [cm-1] (#converted from eV)
        gupper: upper statistical weight
        jlower: lower J (rotational quantum number, total angular momentum)
        jupper: upper J
        ielem:  atomic number (e.g., Fe=26)
        iion:  ionized level (e.g., neutral=1, singly)
        gamRad: log of gamma of radiation damping (s-1) #(https://www.astro.uu.se/valdwiki/Vald3Format)
        gamSta: log of gamma of Stark damping (s-1)
        vdWdamp:  log of (van der Waals damping constant / neutral hydrogen number) (s-1)
    """
    with open(kuruczf) as f:
        lines = f.readlines()
    wlnmair, loggf, species, elower, jlower, labellower, eupper, jupper, labelupper, \
        gamRad, gamSta, gamvdW, ref, \
        NLTElower, NLTEupper, isonum, hyperfrac, isonumdi, isofrac, \
        hypershiftlower, hypershiftupper, hyperFlower, hypernotelower, hyperFupper, hypternoteupper, \
        strenclass, auto, landeglower, landegupper, isoshiftmA \
        = \
        np.zeros(len(lines)), np.zeros(len(lines)), np.array(['']*len(lines), dtype=object), np.zeros(len(lines)), np.zeros(len(lines)), np.zeros(len(lines)), np.zeros(len(lines)), np.zeros(len(lines)), np.zeros(len(lines)), \
        np.zeros(len(lines)), np.zeros(len(lines)), np.zeros(len(lines)), np.zeros(len(lines)), \
        np.zeros(len(lines)), np.zeros(len(lines)), np.zeros(len(lines)), np.zeros(len(lines)), np.zeros(len(lines)), np.zeros(len(lines)), \
        np.zeros(len(lines)), np.zeros(len(lines)), np.zeros(len(lines)), np.zeros(len(lines)), np.zeros(len(lines)), np.zeros(len(lines)), \
        np.zeros(len(lines)), np.zeros(len(lines)), np.zeros(
            len(lines)), np.zeros(len(lines)), np.zeros(len(lines))
    ielem, iion = np.zeros(len(lines), dtype=int), np.zeros(
        len(lines), dtype=int)

    for i, line in enumerate(lines):
        wlnmair[i] = float(line[0:11])
        loggf[i] = float(line[11:18])
        species[i] = str(line[18:24])
        ielem[i] = int(species[i].split('.')[0])
        iion[i] = int(species[i].split('.')[1])+1
        elower[i] = float(line[24:36])
        jlower[i] = float(line[36:41])
        eupper[i] = float(line[52:64])
        jupper[i] = float(line[64:69])
        gamRad[i] = float(line[80:86])
        gamSta[i] = float(line[86:92])
        gamvdW[i] = float(line[92:98])

    elower_inverted = np.where((eupper-elower) > 0,  elower,  eupper)
    eupper_inverted = np.where((eupper-elower) > 0,  eupper,  elower)
    jlower_inverted = np.where((eupper-elower) > 0,  jlower,  jupper)
    jupper_inverted = np.where((eupper-elower) > 0,  jupper,  jlower)
    elower = elower_inverted
    eupper = eupper_inverted
    jlower = jlower_inverted
    jupper = jupper_inverted

    wlaa = np.where(wlnmair < 200, wlnmair*10, air_to_vac(wlnmair*10))
    nu_lines = 1e8 / wlaa[::-1]  # [cm-1]<-[AA]
    loggf = loggf[::-1]
    ielem = ielem[::-1]
    iion = iion[::-1]
    elower = elower[::-1]
    eupper = eupper[::-1]
    jlower = jlower[::-1]
    jupper = jupper[::-1]
    glower = jlower*2+1
    gupper = jupper*2+1
    A = 10**loggf / gupper * (ccgs*nu_lines)**2 \
        * (8*np.pi**2*ecgs**2) / (mecgs*ccgs**3)
    gamRad = gamRad[::-1]
    gamSta = gamSta[::-1]
    gamvdW = gamvdW[::-1]

    return (A, nu_lines, elower, eupper, gupper, jlower, jupper, ielem, iion, gamRad, gamSta, gamvdW)


def pickup_param(ExAll):
    """extract transition parameters from VALD3 line list and insert the same
    DataFrame.

    Args:
        ExAll: VALD3 line list as pandas DataFrame (Output of read_ExAll)

    Returns:
        A:  Einstein coefficient in [s-1]
        nu_lines:  transition waveNUMBER in [cm-1] (#NOT frequency in [s-1])
        elower: lower excitation potential [cm-1] (#converted from eV)
        eupper: upper excitation potential [cm-1] (#converted from eV)
        gupper: upper statistical weight
        jlower: lower J (rotational quantum number, total angular momentum)
        jupper: upper J
        ielem:  atomic number (e.g., Fe=26)
        iion:  ionized level (e.g., neutral=1, singly)
        gamRad: log of gamma of radiation damping (s-1) #(https://www.astro.uu.se/valdwiki/Vald3Format)
        gamSta: log of gamma of Stark damping (s-1)
        vdWdamp:  log of (van der Waals damping constant / neutral hydrogen number) (s-1)
    """
    # insert new columns in VALD line list
    ExAll = ExAll.astype({'wav_lines': 'float64', 'loggf': 'float64',
                         'elowereV': 'float64', 'jlower': 'float64', 'euppereV': 'float64'})
    ExAll['nu_lines'] = 1.e8 / ExAll['wav_lines']  # [cm-1]<-[AA]
    ExAll = ExAll.iloc[::-1].reset_index(drop=True)  # Sort by wavenumber
    ExAll['elower'] = ExAll['elowereV'] * eV2wn
    ExAll['eupper'] = ExAll['euppereV'] * eV2wn
    ExAll['gupper'] = ExAll['jupper']*2+1
    ExAll['glower'] = ExAll['jlower']*2+1
    # notes4Tako#どうせ比をとるので電子の縮退度等の係数は落ちる.(MyLog2017.rtf)
    ExAll['A'] = 10**ExAll['loggf'] / ExAll['gupper'] * (ccgs*ExAll['nu_lines'])**2 \
        * (8*np.pi**2*ecgs**2) / (mecgs*ccgs**3)

    A = ExAll['A'].to_numpy()
    nu_lines = ExAll['nu_lines'].to_numpy()
    elower = ExAll['elower'].to_numpy()
    eupper = ExAll['eupper'].to_numpy()
    gupper = ExAll['gupper'].to_numpy()
    jlower = ExAll['jlower'].to_numpy()
    jupper = ExAll['jupper'].to_numpy()
    gamRad = ExAll['rad_damping'].to_numpy()
    gamSta = ExAll['stark_damping'].to_numpy()
    vdWdamp = ExAll['waals_damping'].to_numpy()

    ielem = np.zeros(len(ExAll), dtype='int')  # atomic number (e.g., Fe=26)
    # e.g., neutral=1, singly ionized=2, ...
    iion = np.zeros(len(ExAll), dtype='int')
    for i, sp in enumerate(ExAll['species']):
        ielem[i] = int(str(int(sp))[:2])
        iion[i] = int(str(int(sp))[2:])+1

    return A, nu_lines, elower, eupper, gupper, jlower, jupper, ielem, iion, gamRad, gamSta, vdWdamp


def vac_to_air(wlvac):
    """Convert wavelengths [AA] in vacuum into those in air.

    * See http://www.astro.uu.se/valdwiki/Air-to-vacuum%20conversion

    Args:
        wlvac:  wavelength in vacuum [Angstrom]
        n:  Refractive Index in dry air at 1 atm pressure and 15ºC with 0.045% CO2 by volume (Birch and Downs, 1994, Metrologia, 31, 315)

    Returns:
        wlair:  wavelengthe in air [Angstrom]
    """
    s = 1e4 / wlvac
    n = 1. + 0.0000834254 + 0.02406147 / \
        (130 - s*s) + 0.00015998 / (38.9 - s*s)
    wlair = wlvac / n
    return(wlair)


def air_to_vac(wlair):
    """Convert wavelengths [AA] in air into those in vacuum.

    * See http://www.astro.uu.se/valdwiki/Air-to-vacuum%20conversion

    Args:
        wlair:  wavelengthe in air [Angstrom]
        n:  Refractive Index in dry air at 1 atm pressure and 15ºC with 0.045% CO2 by volume (Birch and Downs, 1994, Metrologia, 31, 315)

    Returns:
        wlvac:  wavelength in vacuum [Angstrom]
    """
    s = 1e4 / wlair
    n = 1. + 0.00008336624212083 + 0.02408926869968 / (130.1065924522 - s*s) + \
        0.0001599740894897 / (38.92568793293 - s*s)
    wlvac = wlair * n
    return(wlvac)


def load_atomicdata():
    """load atomic data and solar composition.

    * See  Asplund et al. 2009, Gerevesse et al. 1996

    Returns:
        ipccd (pd.DataFrame): table of atomic data

    Note:
        atomic.txt is in data/atom
    """
    ipccc = ('ielem', 'ionizationE1', 'dam1', 'dam2',
             'solarA', 'mass', 'ionizationE2')
    adata = pkgutil.get_data('exojax', 'data/atom/atomic.txt')
    ipccd = pd.read_csv(BytesIO(adata), sep='\s+', skiprows=1,
                        usecols=[1, 2, 3, 4, 5, 6, 7], names=ipccc)
    return ipccd
<<<<<<< HEAD
    
    
    
def load_ionization_energies():
    """Load atomic ionization energies.
    
    Returns:
        df_ionE (pd.DataFrame): table of ionization energies

    Note:
        NIST_Atomic_Ionization_Energies.txt is in data/atom
    
    """
    fn_IonE = pkgutil.get_data('exojax',"data/atom/NIST_Atomic_Ionization_Energies.txt")
    df_ionE = pd.read_csv(BytesIO(fn_IonE), sep="|", skiprows=6, header=0)
    return df_ionE



def pick_ionE(ielem, iion, df_ionE):
    """Pick up ionization energy of a specific atomic species.
    
    Args:
        ielem (int): atomic number (e.g., Fe=26)
        iion (int): ionized level (e.g., neutral=1, singly ionized=2, etc.)
        df_ionE (pd.DataFrame): table of ionization energies
    
    Returns:
        ionE (float): ionization energy

    Note:
        NIST_Atomic_Ionization_Energies.txt is in data/atom
    
    """
    f_droppare = lambda x: x.str.replace('(', '', regex=True).str.replace(')', '', regex=True).str.replace('[', '', regex=True).str.replace(']', '', regex=True).str.replace('                                      ', '0', regex=True)
    ionE = float(f_droppare(df_ionE[(df_ionE['At. num ']==ielem) &(df_ionE[' Ion Charge ']==iion-1)]['      Ionization Energy (a) (eV)      ']))
    return(ionE)
    
=======
>>>>>>> ee01e516


def load_pf_Barklem2016():
    """load a table of the partition functions for 284 atomic species.

    * See Table 8 of Barklem & Collet (2016); https://doi.org/10.1051/0004-6361/201526961

    Returns:
        pfTdat (pd.DataFrame): steps of temperature (K)
        pfdat (pd.DataFrame): partition functions for 284 atomic species
    """
    pfT_str = 'T[K]   1.00000e-05   1.00000e-04   1.00000e-03   1.00000e-02   1.00000e-01   1.50000e-01   2.00000e-01   3.00000e-01   5.00000e-01   7.00000e-01   1.00000e+00   1.30000e+00   1.70000e+00   2.00000e+00   3.00000e+00   5.00000e+00   7.00000e+00   1.00000e+01   1.50000e+01   2.00000e+01   3.00000e+01   5.00000e+01   7.00000e+01   1.00000e+02   1.30000e+02   1.70000e+02   2.00000e+02   2.50000e+02   3.00000e+02   5.00000e+02   7.00000e+02   1.00000e+03   1.50000e+03   2.00000e+03   3.00000e+03   4.00000e+03   5.00000e+03   6.00000e+03   7.00000e+03   8.00000e+03   9.00000e+03   1.00000e+04'
    pffdata = pkgutil.get_data(
        'exojax', 'data/atom/barklem_collet_2016_pff.txt')

    # T label for grid QT
    pfTdat = pd.read_csv(io.StringIO(pfT_str), sep='\s+')
    pfdat = pd.read_csv(BytesIO(pffdata), sep='\s+',
                        comment='#', names=pfTdat.columns)
    return pfTdat, pfdat


def partfn_Fe(T):
    """Partition function of Fe I from Irwin_1981.

    Args:
       T: temperature

    Returns:
       partition function Q
    """
    # Irwin_1981
    a = np.zeros(6)
    a[0] = -1.15609527e3
    a[1] = 7.46597652e2
    a[2] = -1.92865672e2
    a[3] = 2.49658410e1
    a[4] = -1.61934455e0
    a[5] = 4.21182087e-2

    Qln = 0.0
    for i, a in enumerate(a):
        Qln = Qln + a*np.log(T)**i
    Q = np.exp(Qln)
    return(Q)<|MERGE_RESOLUTION|>--- conflicted
+++ resolved
@@ -299,8 +299,6 @@
     ipccd = pd.read_csv(BytesIO(adata), sep='\s+', skiprows=1,
                         usecols=[1, 2, 3, 4, 5, 6, 7], names=ipccc)
     return ipccd
-<<<<<<< HEAD
-    
     
     
 def load_ionization_energies():
@@ -313,11 +311,10 @@
         NIST_Atomic_Ionization_Energies.txt is in data/atom
     
     """
-    fn_IonE = pkgutil.get_data('exojax',"data/atom/NIST_Atomic_Ionization_Energies.txt")
+    fn_IonE = pkgutil.get_data('exojax', 'data/atom/NIST_Atomic_Ionization_Energies.txt')
     df_ionE = pd.read_csv(BytesIO(fn_IonE), sep="|", skiprows=6, header=0)
     return df_ionE
-
-
+    
 
 def pick_ionE(ielem, iion, df_ionE):
     """Pick up ionization energy of a specific atomic species.
@@ -334,13 +331,10 @@
         NIST_Atomic_Ionization_Energies.txt is in data/atom
     
     """
-    f_droppare = lambda x: x.str.replace('(', '', regex=True).str.replace(')', '', regex=True).str.replace('[', '', regex=True).str.replace(']', '', regex=True).str.replace('                                      ', '0', regex=True)
-    ionE = float(f_droppare(df_ionE[(df_ionE['At. num ']==ielem) &(df_ionE[' Ion Charge ']==iion-1)]['      Ionization Energy (a) (eV)      ']))
+    f_droppare = lambda x: x.str.replace('(', '', regex = True).str.replace(')', '', regex = True).str.replace('[', '', regex = True).str.replace(']', '', regex = True).str.replace('                                      ', '0', regex = True)
+    ionE = float(f_droppare(df_ionE[(df_ionE['At. num '] == ielem) & (df_ionE[' Ion Charge '] == iion-1)]['      Ionization Energy (a) (eV)      ']))
     return(ionE)
     
-=======
->>>>>>> ee01e516
-
 
 def load_pf_Barklem2016():
     """load a table of the partition functions for 284 atomic species.
