--- conflicted
+++ resolved
@@ -543,31 +543,16 @@
 
 
 def sep_arr_of_sp(arr, adb, trans_jnp=True, inttype=False):
-<<<<<<< HEAD
-    """Split by species (atoms or ions) the jnp.array stored as an instance variable in adb, and pad with zeros to adjust the length
-
-    Args:
-        arr: array of a parameter (one of the attributes of adb below) [N_line]
+    """Separate by species (atoms or ions) the jnp.array stored as an instance variable in adb, and pad with zeros to adjust the length
+
+    Args:
+        arr: array of a parameter (one of the attributes of adb below) to be separated [N_line]
         adb: adb instance made by the AdbVald class in moldb.py
         trans_jnp: if True, the output is converted to jnp.array (dtype='float32')
         inttype: if True (along with trans_jnp = True), the output is converted to jnp.array of dtype='int32'
 
     Returns:
         arr_stacksp: species-separated array [N_species x N_line_max]
-=======
-    """Split by species the jnp.array stored as instance variable in adb, and
-    pad with zeros to adjust the length.
-
-    Args:
-       arr: array to be splitted
-       adb: adb instance
-       trans_jnp:
-       inttype:
-
-    Returns:
-       splitted array
-
->>>>>>> 101010ea
     """
     uspecies = get_unique_species(adb)
     N_usp = len(uspecies)
