"""Molecular database (MDB) class.

* MdbExomol is the MDB for ExoMol
* MdbHit is the MDB for HITRAN or HITEMP
"""
import numpy as np
import jax.numpy as jnp
import pathlib
from exojax.spec import hapi, exomolapi, exomol, atomllapi, atomll, hitranapi
from exojax.spec.hitran import gamma_natural as gn
import vaex
from exojax.utils.constants import hcperk

__all__ = ['MdbExomol', 'MdbHit', 'AdbVald', 'AdbKurucz']


class MdbExomol(object):
    """molecular database of ExoMol.

    MdbExomol is a class for ExoMol.

    Attributes:
        nurange: nu range [min,max] (cm-1)
        nu_lines (nd array): line center (cm-1)
        Sij0 (nd array): line strength at T=Tref (cm)
        dev_nu_lines (jnp array): line center in device (cm-1)
        logsij0 (jnp array): log line strength at T=Tref
        A (jnp array): Einstein A coeeficient
        gamma_natural (jnp array): gamma factor of the natural broadening
        elower (jnp array): the lower state energy (cm-1)
        gpp (jnp array): statistical weight
        jlower (jnp array): J_lower
        jupper (jnp array): J_upper
        n_Texp (jnp array): temperature exponent
        alpha_ref (jnp array): alpha_ref (gamma0)
        n_Texp_def: default temperature exponent in .def file, used for jlower not given in .broad
        alpha_ref_def: default alpha_ref (gamma0) in .def file, used for jlower not given in .broad
    """

<<<<<<< HEAD
    def __init__(self, path, nurange=[-np.inf, np.inf], margin=0.0, crit=0., bkgdatm='H2', broadf=True, remove_original_hdf=True):
=======
    def __init__(self, path, nurange=[-np.inf, np.inf], margin=0.0, crit=-np.inf, Ttyp=1000., bkgdatm='H2', broadf=True):
>>>>>>> 2e41f0e3
        """Molecular database for Exomol form.

        Args:
           path: path for Exomol data directory/tag. For instance, "/home/CO/12C-16O/Li2015"
           nurange: wavenumber range list (cm-1) [min,max] or wavenumber grid
           margin: margin for nurange (cm-1)
           crit: line strength lower limit for extraction
           Ttyp: typical temperature to calculate Sij(T) used in crit
           bkgdatm: background atmosphere for broadening. e.g. H2, He,
           broadf: if False, the default broadening parameters in .def file is used
           remove_original_hdf: if True, the hdf5 and yaml files created while reading the original transition file(s) will be removed since those files will not be used after that.

        Note:
           The trans/states files can be very large. For the first time to read it, we convert it to HDF/vaex. After the second-time, we use the HDF5 format with vaex instead.
        """
        explanation_states = "Note: Couldn't find the hdf5 format. We convert data to the hdf5 format. After the second time, it will become much faster."
        explanation_trans = "Note: Couldn't find the hdf5 format. We convert data to the hdf5 format. After the second time, it will become much faster."
        import os

        self.path = pathlib.Path(path)
        t0 = self.path.parents[0].stem
        molec = t0+'__'+str(self.path.stem)
        self.bkgdatm = bkgdatm
        print('Background atmosphere: ', self.bkgdatm)
        molecbroad = t0+'__'+self.bkgdatm

        self.crit = crit
        self.Ttyp = Ttyp
        self.margin = margin
        self.nurange = [np.min(nurange), np.max(nurange)]
        self.broadf = broadf
        self.states_file = self.path/pathlib.Path(molec+'.states.bz2')
        self.pf_file = self.path/pathlib.Path(molec+'.pf')
        self.def_file = self.path/pathlib.Path(molec+'.def')
        self.broad_file = self.path/pathlib.Path(molecbroad+'.broad')

        if not self.def_file.exists():
            self.download(molec, extension=['.def'])
        if not self.pf_file.exists():
            self.download(molec, extension=['.pf'])
        if not self.states_file.exists():
            self.download(molec, extension=['.states.bz2'])
        if not self.broad_file.exists():
            self.download(molec, extension=['.broad'])

        # load def
        self.n_Texp_def, self.alpha_ref_def, self.molmass, numinf, numtag = exomolapi.read_def(
            self.def_file)

        #  default n_Texp value if not given
        if self.n_Texp_def is None:
            self.n_Texp_def = 0.5
        #  default alpha_ref value if not given
        if self.alpha_ref_def is None:
            self.alpha_ref_def = 0.07

        # load states
        if self.states_file.with_suffix('.bz2.hdf5').exists():
            states = vaex.open(self.states_file.with_suffix('.bz2.hdf5'))
            ndstates = vaex.array_types.to_numpy(states)
        else:
            print(explanation_states)
            states = exomolapi.read_states(self.states_file)
            ndstates = vaex.array_types.to_numpy(states)

        # load pf
        pf = exomolapi.read_pf(self.pf_file)
        self.gQT = jnp.array(pf['QT'].to_numpy())  # grid QT
        self.T_gQT = jnp.array(pf['T'].to_numpy())  # T forgrid QT

        self.Tref = 296.0
        self.QTref = np.array(self.QT_interp(self.Tref))

        self.QTtyp = np.array(self.QT_interp(self.Ttyp))

        # trans file(s)
        print('Reading transition file')
        mask_needed = False
        if numinf is None:
            self.trans_file = self.path/pathlib.Path(molec+'.trans.bz2')
            if not self.trans_file.with_suffix('.hdf5').exists():
                if not self.trans_file.exists():
                    self.download(molec, ['.trans.bz2'])

            if self.trans_file.with_suffix('.hdf5').exists():
                trans = vaex.open(self.trans_file.with_suffix('.hdf5'))
                cdt = (trans.nu_lines > self.nurange[0]-self.margin) \
<<<<<<< HEAD
                    * (trans.nu_lines < self.nurange[1]+self.margin) \
                    * (trans.Sij0 > self.crit)
=======
                    * (trans.nu_lines < self.nurange[1]+self.margin)
                if not np.isneginf(self.crit):
                    if not '_elower' in trans:
                        print('It seems that the hdf5 file for the transition file was created using the old version of exojax<1.1. Remove', self.trans_file.with_suffix('.hdf5'), 'and try again.')
                        exit()
                    cdt = cdt * (trans.Sij0 * self.QTref / self.QTtyp \
                                 * np.exp(-hcperk*trans._elower * (1./self.Ttyp - 1./self.Tref))
                                 * np.expm1(-hcperk*trans.nu_lines/self.Ttyp) / np.expm1(-hcperk*trans.nu_lines/self.Tref)
                                 > self.crit)
>>>>>>> 2e41f0e3
                trans = trans[cdt]
                ndtrans = vaex.array_types.to_numpy(trans)
            else:
                print(explanation_trans)
                trans = exomolapi.read_trans(self.trans_file)
                ndtrans = vaex.array_types.to_numpy(trans)

                # mask needs to be applied
                mask_needed = True

            # compute gup and elower
            self._A, self.nu_lines, self._elower, self._gpp, self._jlower, self._jupper, mask_zeronu = exomolapi.pickup_gE(
                ndstates, ndtrans, self.trans_file)

            if self.trans_file.with_suffix('.hdf5').exists():
                self.Sij0 = ndtrans[:, 4]
            else:
                # Line strength: input should be ndarray not jnp array
                self.Sij0 = exomol.Sij0(
                    self._A, self._gpp, self.nu_lines, self._elower, self.QTref)
                self.Sij_typ = self.Sij0 * self.QTref / self.QTtyp \
                    * np.exp(-hcperk*self._elower * (1./self.Ttyp - 1./self.Tref)) \
                    * np.expm1(-hcperk*self.nu_lines/self.Ttyp) / np.expm1(-hcperk*self.nu_lines/self.Tref)

                # exclude the lines whose nu_lines evaluated inside exomolapi.pickup_gE (thus sometimes different from the "nu_lines" column in trans) is not positive
                trans['nu_positive'] = mask_zeronu
                trans = trans[trans.nu_positive].extract()
                trans.drop('nu_positive', inplace=True)

                trans['nu_lines'] = self.nu_lines
                trans['Sij0'] = self.Sij0
                trans['_elower'] = self._elower
                trans.export(self.trans_file.with_suffix('.hdf5'))

                if remove_original_hdf:
                    # remove the hdf5 and yaml files created while reading the original transition file.
                    if(self.trans_file.with_suffix('.bz2.hdf5').exists()):
                        os.remove(self.trans_file.with_suffix('.bz2.hdf5'))
                    if(self.trans_file.with_suffix('.bz2.yaml').exists()):
                        os.remove(self.trans_file.with_suffix('.bz2.yaml'))
        else:
            imin = np.searchsorted(
                numinf, self.nurange[0], side='right')-1  # left side
            imax = np.searchsorted(
                numinf, self.nurange[1], side='right')-1  # left side
            self.trans_file = []
            for k, i in enumerate(range(imin, imax+1)):
                trans_file = self.path / \
                    pathlib.Path(molec+'__'+numtag[i]+'.trans.bz2')
                if not trans_file.with_suffix('.hdf5').exists():
                    if not trans_file.exists():
                        self.download(molec, extension=[
                                      '.trans.bz2'], numtag=numtag[i])

                if trans_file.with_suffix('.hdf5').exists():
                    trans = vaex.open(trans_file.with_suffix('.hdf5'))
                    cdt = (trans.nu_lines > self.nurange[0]-self.margin) \
<<<<<<< HEAD
                        * (trans.nu_lines < self.nurange[1]+self.margin) \
                        * (trans.Sij0 > self.crit)
=======
                        * (trans.nu_lines < self.nurange[1]+self.margin)
                    if not np.isneginf(self.crit):
                        if not '_elower' in trans:
                            print('It seems that the hdf5 file for the transition file was created using the old version of exojax<1.1. Remove', trans_file.with_suffix('.hdf5'), 'and try again.')
                            exit()
                        cdt = cdt * (trans.Sij0 * self.QTref / self.QTtyp \
                                     * np.exp(-hcperk*trans._elower * (1./self.Ttyp - 1./self.Tref))
                                     * np.expm1(-hcperk*trans.nu_lines/self.Ttyp) / np.expm1(-hcperk*trans.nu_lines/self.Tref)
                                     > self.crit)
>>>>>>> 2e41f0e3
                    trans = trans[cdt]
                    ndtrans = vaex.array_types.to_numpy(trans)
                    self.trans_file.append(trans_file)
                else:
                    print(explanation_trans)
                    trans = exomolapi.read_trans(trans_file)
                    ndtrans = vaex.array_types.to_numpy(trans)
                    self.trans_file.append(trans_file)

                    # mask needs to be applied
                    mask_needed = True

                # compute gup and elower
                if k == 0:
                    self._A, self.nu_lines, self._elower, self._gpp, self._jlower, self._jupper, mask_zeronu = exomolapi.pickup_gE(
                        ndstates, ndtrans, trans_file)
                    if trans_file.with_suffix('.hdf5').exists():
                        self.Sij0 = ndtrans[:, 4]
                        self.Sij_typ = self.Sij0 * self.QTref / self.QTtyp \
                            * np.exp(-hcperk*self._elower * (1./self.Ttyp - 1./self.Tref)) \
                            * np.expm1(-hcperk*self.nu_lines/self.Ttyp) / np.expm1(-hcperk*self.nu_lines/self.Tref)
                    else:
                        # Line strength: input should be ndarray not jnp array
                        self.Sij0 = exomol.Sij0(
                            self._A, self._gpp, self.nu_lines, self._elower, self.QTref)
                        self.Sij_typ = self.Sij0 * self.QTref / self.QTtyp \
                            * np.exp(-hcperk*self._elower * (1./self.Ttyp - 1./self.Tref)) \
                            * np.expm1(-hcperk*self.nu_lines/self.Ttyp) / np.expm1(-hcperk*self.nu_lines/self.Tref)

                        # exclude the lines whose nu_lines evaluated inside exomolapi.pickup_gE (thus sometimes different from the "nu_lines" column in trans) is not positive
                        trans['nu_positive'] = mask_zeronu
                        trans = trans[trans.nu_positive].extract()
                        trans.drop('nu_positive', inplace=True)

                        trans['nu_lines'] = self.nu_lines
                        trans['Sij0'] = self.Sij0
                        trans['_elower'] = self._elower
                else:
                    Ax, nulx, elowerx, gppx, jlowerx, jupperx, mask_zeronu = exomolapi.pickup_gE(
                        ndstates, ndtrans, trans_file)
                    if trans_file.with_suffix('.hdf5').exists():
                        Sij0x = ndtrans[:, 4]
                        Sij_typx = Sij0x * self.QTref / self.QTtyp \
                            * np.exp(-hcperk*elowerx * (1./self.Ttyp - 1./self.Tref)) \
                            * np.expm1(-hcperk*nulx/self.Ttyp) / np.expm1(-hcperk*nulx/self.Tref)
                    else:
                        # Line strength: input should be ndarray not jnp array
                        Sij0x = exomol.Sij0(
                            Ax, gppx, nulx, elowerx, self.QTref)
                        Sij_typx = Sij0x * self.QTref / self.QTtyp \
                            * np.exp(-hcperk*elowerx * (1./self.Ttyp - 1./self.Tref)) \
                            * np.expm1(-hcperk*nulx/self.Ttyp) / np.expm1(-hcperk*nulx/self.Tref)

                        # exclude the lines whose nu_lines evaluated inside exomolapi.pickup_gE (thus sometimes different from the "nu_lines" column in trans) is not positive
                        trans['nu_positive'] = mask_zeronu
                        trans = trans[trans.nu_positive].extract()
                        trans.drop('nu_positive', inplace=True)

                        trans['nu_lines'] = nulx
                        trans['Sij0'] = Sij0x
                        trans['_elower'] = elowerx

                    self._A = np.hstack([self._A, Ax])
                    self.nu_lines = np.hstack([self.nu_lines, nulx])
                    self._elower = np.hstack([self._elower, elowerx])
                    self._gpp = np.hstack([self._gpp, gppx])
                    self._jlower = np.hstack([self._jlower, jlowerx])
                    self._jupper = np.hstack([self._jupper, jupperx])
                    self.Sij0 = np.hstack([self.Sij0, Sij0x])
                    self.Sij_typ = np.hstack([self.Sij_typ, Sij_typx])

                if not trans_file.with_suffix('.hdf5').exists():
                    trans.export(trans_file.with_suffix('.hdf5'))

<<<<<<< HEAD
                if remove_original_hdf:
                    # remove the hdf5 and yaml files created while reading the original transition file.
                    if(trans_file.with_suffix('.bz2.hdf5').exists()):
                        os.remove(trans_file.with_suffix('.bz2.hdf5'))
                    if(trans_file.with_suffix('.bz2.yaml').exists()):
                        os.remove(trans_file.with_suffix('.bz2.yaml'))

        ### MASKING ###
        mask = (self.nu_lines > self.nurange[0]-self.margin)\
            * (self.nu_lines < self.nurange[1]+self.margin)\
            * (self.Sij0 > self.crit)
=======
        if mask_needed:
            ### MASKING ###
            mask = (self.nu_lines > self.nurange[0]-self.margin)\
                * (self.nu_lines < self.nurange[1]+self.margin)\
                * (self.Sij_typ > self.crit)
        else:
            # define all true list just in case
            mask = np.ones_like(self.nu_lines, dtype=bool)
>>>>>>> 2e41f0e3

        self.masking(mask, mask_needed)

    def masking(self, mask, mask_needed=True):
        """applying mask and (re)generate jnp.arrays.

        Args:
           mask: mask to be applied. self.mask is updated.
           mask_needed: whether mask needs to be applied or not

        Note:
           We have nd arrays and jnp arrays. We apply the mask to nd arrays and generate jnp array from the corresponding nd array. For instance, self._A is nd array and self.A is jnp array.
        """
        if mask_needed:
            # numpy float 64 Do not convert them jnp array
            self.nu_lines = self.nu_lines[mask]
            self.Sij0 = self.Sij0[mask]
            self._A = self._A[mask]
            self._elower = self._elower[mask]
            self._gpp = self._gpp[mask]
            self._jlower = self._jlower[mask]
            self._jupper = self._jupper[mask]

        # jnp arrays
        self.dev_nu_lines = jnp.array(self.nu_lines)
        self.logsij0 = jnp.array(np.log(self.Sij0))
        self.A = jnp.array(self._A)
        self.gamma_natural = gn(self.A)
        self.elower = jnp.array(self._elower)
        self.gpp = jnp.array(self._gpp)
        self.jlower = jnp.array(self._jlower, dtype=int)
        self.jupper = jnp.array(self._jupper, dtype=int)
        # Broadening parameters
        self.set_broadening()

    def set_broadening(self, alpha_ref_def=None, n_Texp_def=None):
        """setting broadening parameters.

        Args:
           alpha_ref: set default alpha_ref and apply it. None=use self.alpha_ref_def
           n_Texp_def: set default n_Texp and apply it. None=use self.n_Texp_def
        """
        if alpha_ref_def:
            self.alpha_ref_def = alpha_ref_def
        if n_Texp_def:
            self.n_Texp_def = n_Texp_def

        if self.broadf:
            try:
                print('.broad is used.')
                bdat = exomolapi.read_broad(self.broad_file)
                codelv = exomolapi.check_bdat(bdat)
                print('Broadening code level=', codelv)
                if codelv == 'a0':
                    j2alpha_ref, j2n_Texp = exomolapi.make_j2b(bdat,
                                                               alpha_ref_default=self.alpha_ref_def,
                                                               n_Texp_default=self.n_Texp_def,
                                                               jlower_max=np.max(self._jlower))
                    self.alpha_ref = jnp.array(j2alpha_ref[self._jlower])
                    self.n_Texp = jnp.array(j2n_Texp[self._jlower])
                elif codelv == 'a1':
                    j2alpha_ref, j2n_Texp = exomolapi.make_j2b(bdat,
                                                               alpha_ref_default=self.alpha_ref_def,
                                                               n_Texp_default=self.n_Texp_def,
                                                               jlower_max=np.max(self._jlower))
                    jj2alpha_ref, jj2n_Texp = exomolapi.make_jj2b(bdat,
                                                                  j2alpha_ref_def=j2alpha_ref, j2n_Texp_def=j2n_Texp,
                                                                  jupper_max=np.max(self._jupper))
                    self.alpha_ref = jnp.array(
                        jj2alpha_ref[self._jlower, self._jupper])
                    self.n_Texp = jnp.array(
                        jj2n_Texp[self._jlower, self._jupper])
            except:
                print(
                    'Warning: Cannot load .broad. The default broadening parameters are used.')
                self.alpha_ref = jnp.array(
                    self.alpha_ref_def*np.ones_like(self._jlower))
                self.n_Texp = jnp.array(
                    self.n_Texp_def*np.ones_like(self._jlower))

        else:
            print('The default broadening parameters are used.')
            self.alpha_ref = jnp.array(
                self.alpha_ref_def*np.ones_like(self._jlower))
            self.n_Texp = jnp.array(self.n_Texp_def*np.ones_like(self._jlower))

    def QT_interp(self, T):
        """interpolated partition function.

        Args:
           T: temperature

        Returns:
           Q(T) interpolated in jnp.array
        """
        return jnp.interp(T, self.T_gQT, self.gQT)

    def qr_interp(self, T):
        """interpolated partition function ratio.

        Args:
           T: temperature

        Returns:
           qr(T)=Q(T)/Q(Tref) interpolated in jnp.array
        """
        return self.QT_interp(T)/self.QT_interp(self.Tref)

    def download(self, molec, extension, numtag=None):
        """Downloading Exomol files.

        Args:
           molec: like "12C-16O__Li2015"
           extension: extension list e.g. [".pf",".def",".trans.bz2",".states.bz2",".broad"]
           numtag: number tag of transition file if exists. e.g. "11100-11200"

        Note:
           The download URL is written in exojax.utils.url.
        """
        import urllib.request
        from exojax.utils.molname import e2s
        import os
        from exojax.utils.url import url_ExoMol

        tag = molec.split('__')
        molname_simple = e2s(tag[0])

        for ext in extension:
            if ext == '.trans.bz2' and numtag is not None:
                ext = '__'+numtag+ext

            if ext == '.broad':
                pfname_arr = [tag[0]+'__H2'+ext, tag[0] +
                              '__He'+ext, tag[0]+'__air'+ext]
                url = url_ExoMol()+molname_simple+'/'+tag[0]+'/'
            else:
                pfname_arr = [molec+ext]
                url = url_ExoMol()+molname_simple+'/'+tag[0]+'/'+tag[1]+'/'

            for pfname in pfname_arr:
                pfpath = url+pfname
                os.makedirs(str(self.path), exist_ok=True)
                print('Downloading '+pfpath)
                try:
                    urllib.request.urlretrieve(pfpath, str(self.path/pfname))
                except:
                    print("Error: Couldn't download "+ext+' file and save.')


class MdbHit(object):
    """molecular database of ExoMol.

    MdbExomol is a class for ExoMol.

    Attributes:
        nurange: nu range [min,max] (cm-1)
        nu_lines (nd array): line center (cm-1)
        Sij0 (nd array): line strength at T=Tref (cm)
        dev_nu_lines (jnp array): line center in device (cm-1)
        logsij0 (jnp array): log line strength at T=Tref
        A (jnp array): Einstein A coeeficient
        gamma_natural (jnp array): gamma factor of the natural broadening
        gamma_air (jnp array): gamma factor of air pressure broadening
        gamma_self (jnp array): gamma factor of self pressure broadening
        elower (jnp array): the lower state energy (cm-1)
        gpp (jnp array): statistical weight
        n_air (jnp array): air temperature exponent
    """

    def __init__(self, path, nurange=[-np.inf, np.inf], margin=0.0, crit=0., extract=False):
        """Molecular database for HITRAN/HITEMP form.

        Args:
           path: path for HITRAN/HITEMP par file
           nurange: wavenumber range list (cm-1) [min,max] or wavenumber grid
           margin: margin for nurange (cm-1)
           crit: line strength lower limit for extraction
           extract: If True, it extracts the opacity having the wavenumber between nurange +- margin. Use when you want to reduce the memory use.
        """
        self.path = pathlib.Path(path)
        numinf, numtag = hitranapi.read_path(self.path)

        self.Tref = 296.0
        self.crit = crit
        self.margin = margin
        self.nurange = [np.min(nurange), np.max(nurange)]

        if numinf is None:
            # downloading
            if not self.path.exists():
                self.download()

            # extract?
            if extract:
                if self.path.suffix == '.bz2':
                    tag = str(nurange[0])+'_'+str(nurange[-1])+'_'+str(margin)
                    self.path = hitranapi.extract_hitemp(
                        str(self.path), nurange, margin, tag)
                    print('self.path changed:', self.path)
                else:
                    print(
                        'Warning: "extract" option is available only for .bz2 format. No "extract" applied')

            # bunzip2 if suffix is .bz2
            if self.path.suffix == '.bz2':
                import bz2
                import shutil
                if self.path.with_suffix('').exists():
                    import os
                    os.remove(self.path.with_suffix(''))
                print('bunziping')
                with bz2.BZ2File(str(self.path)) as fr:
                    with open(str(self.path.with_suffix('')), 'wb') as fw:
                        shutil.copyfileobj(fr, fw)
                self.path = self.path.with_suffix('')

            hapi.db_begin(str(self.path.parent))
            molec = str(self.path.stem)
            self.molecid = search_molecid(molec)

            # nd arrays using DRAM (not jnp, not in GPU)
            self.nu_lines = hapi.getColumn(molec, 'nu')
            self.Sij0 = hapi.getColumn(molec, 'sw')
            self.delta_air = hapi.getColumn(molec, 'delta_air')
            self.isoid = hapi.getColumn(molec, 'local_iso_id')
            self.uniqiso = np.unique(self.isoid)

            self._A = hapi.getColumn(molec, 'a')
            self._n_air = hapi.getColumn(molec, 'n_air')
            self._gamma_air = hapi.getColumn(molec, 'gamma_air')
            self._gamma_self = hapi.getColumn(molec, 'gamma_self')
            self._elower = hapi.getColumn(molec, 'elower')
            self._gpp = hapi.getColumn(molec, 'gpp')
        else:
            molnm = str(self.path.name)[0:2]
            if molnm == '01':
                if self.path.name != '01_HITEMP2010':
                    path_old = self.path
                    self.path = self.path.parent/'01_HITEMP2010'
                    print('Warning: Changed the line list path from', path_old, 'to', self.path)
            if molnm == '02':
                if self.path.name != '02_HITEMP2010':
                    path_old = self.path
                    self.path = self.path.parent/'02_HITEMP2010'
                    print('Warning: Changed the line list path from', path_old, 'to', self.path)

            imin = np.searchsorted(
                numinf, self.nurange[0], side='right')-1  # left side
            imax = np.searchsorted(
                numinf, self.nurange[1], side='right')-1  # left side
            for k, i in enumerate(range(imin, imax+1)):
                flname = pathlib.Path(molnm+'_'+numtag[i]+'_HITEMP2010.par')
                sub_file = self.path/numtag[i]/flname
                if not sub_file.exists():
                    self.download(numtag=numtag[i])

                hapi.db_begin(str(self.path/numtag[i]))
                molec = str(flname.stem)
                self.molecid = search_molecid(molec)
                if k == 0:
                    # nd arrays using DRAM (not jnp, not in GPU)
                    self.nu_lines = hapi.getColumn(molec, 'nu')
                    self.Sij0 = hapi.getColumn(molec, 'sw')
                    self.delta_air = hapi.getColumn(molec, 'delta_air')
                    self.isoid = hapi.getColumn(molec, 'local_iso_id')
                    self.uniqiso = np.unique(self.isoid)

                    self._A = hapi.getColumn(molec, 'a')
                    self._n_air = hapi.getColumn(molec, 'n_air')
                    self._gamma_air = hapi.getColumn(molec, 'gamma_air')
                    self._gamma_self = hapi.getColumn(molec, 'gamma_self')
                    self._elower = hapi.getColumn(molec, 'elower')
                    self._gpp = hapi.getColumn(molec, 'gpp')
                else:
                    # nd arrays using DRAM (not jnp, not in GPU)
                    nulx = hapi.getColumn(molec, 'nu')
                    Sij0x = hapi.getColumn(molec, 'sw')
                    delta_airx = hapi.getColumn(molec, 'delta_air')
                    isoidx = hapi.getColumn(molec, 'local_iso_id')
                    uniqisox = np.unique(self.isoid)

                    Ax = hapi.getColumn(molec, 'a')
                    n_airx = hapi.getColumn(molec, 'n_air')
                    gamma_airx = hapi.getColumn(molec, 'gamma_air')
                    gamma_selfx = hapi.getColumn(molec, 'gamma_self')
                    elowerx = hapi.getColumn(molec, 'elower')
                    gppx = hapi.getColumn(molec, 'gpp')

                    self.nu_lines = np.hstack([self.nu_lines, nulx])
                    self.Sij0 = np.hstack([self.Sij0, Sij0x])
                    self.delta_air = np.hstack([self.delta_air, delta_airx])
                    self.isoid = np.hstack([self.isoid, isoidx])
                    self.uniqiso = np.hstack([self.uniqiso, uniqisox])

                    self._A = np.hstack([self._A, Ax])
                    self._n_air = np.hstack([self._n_air, n_airx])
                    self._gamma_air = np.hstack([self._gamma_air, gamma_airx])
                    self._gamma_self = np.hstack([self._gamma_self, gamma_selfx])
                    self._elower = np.hstack([self._elower, elowerx])
                    self._gpp = np.hstack([self._gpp, gppx])

        ### MASKING ###
        mask = (self.nu_lines > self.nurange[0]-self.margin)\
            * (self.nu_lines < self.nurange[1]+self.margin)\
            * (self.Sij0 > self.crit)

        self.masking(mask)

    def masking(self, mask):
        """applying mask and (re)generate jnp.arrays.

        Args:
           mask: mask to be applied

        Note:
           We have nd arrays and jnp arrays. We apply the mask to nd arrays and generate jnp array from the corresponding nd array. For instance, self._A is nd array and self.A is jnp array.
        """

        # numpy float 64 Do not convert them jnp array
        self.nu_lines = self.nu_lines[mask]
        self.Sij0 = self.Sij0[mask]
        self.delta_air = self.delta_air[mask]
        self.isoid = self.isoid[mask]
        self.uniqiso = np.unique(self.isoid)

        # numpy float 64 copy source for jnp
        self._A = self._A[mask]
        self._n_air = self._n_air[mask]
        self._gamma_air = self._gamma_air[mask]
        self._gamma_self = self._gamma_self[mask]
        self._elower = self._elower[mask]
        self._gpp = self._gpp[mask]

        # jnp.array copy from the copy sources
        self.dev_nu_lines = jnp.array(self.nu_lines)
        self.logsij0 = jnp.array(np.log(self.Sij0))
        self.A = jnp.array(self._A)
        self.n_air = jnp.array(self._n_air)
        self.gamma_air = jnp.array(self._gamma_air)
        self.gamma_self = jnp.array(self._gamma_self)
        self.elower = jnp.array(self._elower)
        self.gpp = jnp.array(self._gpp)
        self.gamma_natural = gn(self.A)

    def download(self, numtag=None):
        """Downloading HITRAN/HITEMP par file.

        Note:
           The download URL is written in exojax.utils.url.
        """
        import urllib.request
        from exojax.utils.url import url_HITRAN12
        from exojax.utils.url import url_HITEMP
        from exojax.utils.url import url_HITEMP10
        import os
        import shutil

        try:
            url = url_HITRAN12()+self.path.name
            urllib.request.urlretrieve(url, str(self.path))
        except:
            print(url)
            print('HITRAN download failed')
        try:
            url = url_HITEMP()+self.path.name
            urllib.request.urlretrieve(url, str(self.path))
        except:
            print(url)
            print('HITEMP download failed')

        if numtag is not None:
            molnm = str(self.path.name)[0:2]
            if molnm == '01':
                os.makedirs(str(self.path/numtag), exist_ok=True)
                dldir = 'H2O_line_list/'
            if molnm == '02':
                os.makedirs(str(self.path/numtag), exist_ok=True)
                dldir = 'CO2_line_list/'
            flname = molnm+'_'+numtag+'_HITEMP2010.zip'
            try:
                url = url_HITEMP10()+dldir+flname
                urllib.request.urlretrieve(url, str(self.path/numtag/flname))
            except:
                print(url)
                print('HITEMP2010 download failed')
            else:
                print('HITEMP2010 download succeeded')
                shutil.unpack_archive(self.path/numtag/flname, self.path/numtag)

                imin = int(numtag[0:5])
                imax = int(numtag[6:11])
                numtag_nonzero = str(imin)+'-'+str(imax)
                # unzipping results in non-zero-fill filename
                # ex."02_6500-12785_HITEMP2010.par", not "02_'0'6500-12785_HITEMP2010.par"
                # so need to rename the file
                flname_nonzero = molnm+'_'+numtag_nonzero+'_HITEMP2010.par'
                flname_zero = molnm+'_'+numtag+'_HITEMP2010.par'
                if (self.path/numtag/flname_nonzero).exists():
                    if flname_zero != flname_nonzero:
                        os.rename(self.path/numtag/flname_nonzero, self.path/numtag/flname_zero)
                        print("renamed par file in", self.path/pathlib.Path(numtag), ":", flname_nonzero, "=>", flname_zero)

    ####################################

    def ExomolQT(self, path):
        """use a partition function from ExoMol.

        Args:
           path: path for Exomol data directory/tag. For instance, "/home/CO/12C-16O/Li2015"
        """
        # load pf

        self.empath = pathlib.Path(path)
        t0 = self.empath.parents[0].stem
        molec = t0+'__'+str(self.empath.stem)
        self.pf_file = self.empath/pathlib.Path(molec+'.pf')
        if not self.pf_file.exists():
            self.exomol_pf_download(molec)

        pf = exomolapi.read_pf(self.pf_file)
        self.gQT = jnp.array(pf['QT'].to_numpy())  # grid QT
        self.T_gQT = jnp.array(pf['T'].to_numpy())  # T forgrid QT

    def exomol_pf_download(self, molec):
        """Downloading Exomol pf files.

        Args:
           molec: like "12C-16O__Li2015"

        Note:
           The download URL is written in exojax.utils.url.
        """
        import urllib.request
        from exojax.utils.molname import e2s
        import os
        from exojax.utils.url import url_ExoMol

        tag = molec.split('__')
        molname_simple = e2s(tag[0])
        url = url_ExoMol()+molname_simple+'/'+tag[0]+'/'+tag[1]+'/'

        ext = '.pf'
        pfname = molec+ext
        pfpath = url+pfname
        os.makedirs(str(self.empath), exist_ok=True)
        print('Downloading '+pfpath)
        try:
            urllib.request.urlretrieve(pfpath, str(self.empath/pfname))
        except:
            print("Error: Couldn't download "+ext+' file and save.')

    def QT_interp(self, T):
        """interpolated partition function.

        Args:
           T: temperature

        Returns:
           Q(T) interpolated in jnp.array
        """
        return jnp.interp(T, self.T_gQT, self.gQT)

    def qr_interp(self, T):
        """interpolated partition function ratio.

        Args:
           T: temperature

        Returns:
           qr(T)=Q(T)/Q(Tref) interpolated in jnp.array
        """
        return self.QT_interp(T)/self.QT_interp(self.Tref)

    def Qr_HAPI(self, Tarr):
        """Partition Function ratio using HAPI partition sum.

        Args:
           Tarr: temperature array (K)

        Returns:
           Qr = partition function ratio array [N_Tarr x N_iso]

        Note:
           N_Tarr = len(Tarr), N_iso = len(self.uniqiso)
        """
        allT = list(np.concatenate([[self.Tref], Tarr]))
        Qrx = []
        for iso in self.uniqiso:
            Qrx.append(hapi.partitionSum(self.molecid, iso, allT))
        Qrx = np.array(Qrx)
        qr = Qrx[:, 1:].T/Qrx[:, 0]  # Q(T)/Q(Tref)
        return qr

    def Qr_line_HAPI(self, T):
        """Partition Function ratio using HAPI partition sum.

        Args:
           T: temperature (K)

        Returns:
           Qr_line, partition function ratio array for lines [Nlines]

        Note:
           Nlines=len(self.nu_lines)
        """
        qr_line = np.ones_like(self.isoid, dtype=np.float64)
        qrx = self.Qr_HAPI([T])
        for idx, iso in enumerate(self.uniqiso):
            mask = self.isoid == iso
            qr_line[mask] = qrx[0, idx]
        return qr_line

    def Qr_layer_HAPI(self, Tarr):
        """Partition Function ratio using HAPI partition sum.

        Args:
           Tarr: temperature array (K)

        Returns:
           Qr_layer, partition function ratio array for lines [N_Tarr x Nlines]

        Note:
           Nlines=len(self.nu_lines)
           N_Tarr=len(Tarr)
        """
        NP = len(Tarr)
        qt = np.zeros((NP, len(self.isoid)))
        qr = self.Qr_HAPI(Tarr)
        for idx, iso in enumerate(self.uniqiso):
            mask = self.isoid == iso
            for ilayer in range(NP):
                qt[ilayer, mask] = qr[ilayer, idx]
        return qt


def search_molecid(molec):
    """molec id from molec (source table name) of HITRAN/HITEMP.

    Args:
       molec: source table name

    Return:
       int: molecid (HITRAN molecular id)
    """
    try:
        hitf = molec.split('_')
        molecid = int(hitf[0])
        return molecid

    except:
        print('Warning: Define molecid by yourself.')
        return None


if __name__ == '__main__':
    # mdb=MdbExomol("/home/kawahara/exojax/data/CO/12C-16O/Li2015/")
    # mdb=MdbExomol("/home/kawahara/exojax/data/CH4/12C-1H4/YT34to10/",nurange=[6050.0,6150.0])
    mdb = MdbExomol('.database/H2O/1H2-16O/POKAZATEL',
                    [4310.0, 4320.0], crit=1.e-45)

#    mask=mdb.A>1.e-42
#    mdb.masking(mask)
#    mdb=MdbExomol("/home/kawahara/exojax/data/exomol/NH3/14N-1H3/CoYuTe/",nurange=[6050.0,6150.0])
#    mdb=MdbExomol("/home/kawahara/exojax/data/exomol/H2S/1H2-32S/AYT2/",nurange=[6050.0,6150.0])
#    mdb=MdbExomol("/home/kawahara/exojax/data/exomol/FeH/56Fe-1H/MoLLIST/",nurange=[6050.0,6150.0])
#    mdb=MdbExomol("/home/kawahara/exojax/data/exomol/NO/14N-16O/NOname/14N-16O__NOname")


class AdbVald(object):  # integrated from vald3db.py
    """atomic database from VALD3 (http://vald.astro.uu.se/)

    AdbVald is a class for VALD3.

    Attributes:
        nurange: nu range [min,max] (cm-1)
        nu_lines (nd array):      line center (cm-1) (#NOT frequency in (s-1))
        dev_nu_lines (jnp array): line center (cm-1) in device
        Sij0 (nd array): line strength at T=Tref (cm)
        logsij0 (jnp array): log line strength at T=Tref
        A (jnp array): Einstein A coeeficient in (s-1)
        elower (jnp array): the lower state energy (cm-1)
        eupper (jnp array): the upper state energy (cm-1)
        gupper: (jnp array): upper statistical weight
        jlower (jnp array): lower J (rotational quantum number, total angular momentum)
        jupper (jnp array): upper J
        QTmask (jnp array): identifier of species for Q(T)
        ielem (jnp array):  atomic number (e.g., Fe=26)
        iion (jnp array):  ionized level (e.g., neutral=1, singly ionized=2, etc.)
        solarA (jnp array): solar abundance (log10 of number density in the Sun)
        atomicmass (jnp array): atomic mass (amu)
        ionE (jnp array): ionization potential (eV)
        gamRad (jnp array): log of gamma of radiation damping (s-1) #(https://www.astro.uu.se/valdwiki/Vald3Format)
        gamSta (jnp array): log of gamma of Stark damping (s-1)
        vdWdamp (jnp array):  log of (van der Waals damping constant / neutral hydrogen number) (s-1)

        Note:
           For the first time to read the VALD line list, it is converted to HDF/vaex. After the second-time, we use the HDF5 format with vaex instead.
    """

    def __init__(self, path, nurange=[-np.inf, np.inf], margin=0.0, crit=0., Irwin=False):
        """Atomic database for VALD3 "Long format".

        Args:
          path: path for linelists downloaded from VALD3 with a query of "Long format" in the format of "Extract All" and "Extract Element" (NOT "Extract Stellar")
          nurange: wavenumber range list (cm-1) or wavenumber array
          margin: margin for nurange (cm-1)
          crit: line strength lower limit for extraction
          Irwin: if True(1), the partition functions of Irwin1981 is used, otherwise those of Barklem&Collet2016

        Note:
          (written with reference to moldb.py, but without using feather format)
        """

        # load args
        self.vald3_file = pathlib.Path(path)  # VALD3 output
        # self.path = pathlib.Path(path) #molec=t0+"__"+str(self.path.stem) #t0=self.path.parents[0].stem
        self.nurange = [np.min(nurange), np.max(nurange)]
        self.margin = margin
        self.crit = crit
        # self.bkgdatm=bkgdatm
        # self.broadf=broadf

        # load vald file ("Extract Stellar" request)
        print('Reading VALD file')
        if self.vald3_file.with_suffix('.hdf5').exists():
            valdd = vaex.open(self.vald3_file.with_suffix('.hdf5'))
        else:
            print(
                "Note: Couldn't find the hdf5 format. We convert data to the hdf5 format.")
            valdd = atomllapi.read_ExAll(self.vald3_file)  # vaex.DataFrame
        pvaldd = valdd.to_pandas_df()  # pandas.DataFrame

        # compute additional transition parameters
        self._A, self.nu_lines, self._elower, self._eupper, self._gupper, self._jlower, self._jupper, self._ielem, self._iion, self._gamRad, self._gamSta, self._vdWdamp = atomllapi.pickup_param(
            pvaldd)

        # load the partition functions (for 284 atomic species)
        pfTdat, self.pfdat = atomllapi.load_pf_Barklem2016()  # Barklem & Collet (2016)
        self.T_gQT = jnp.array(pfTdat.columns[1:], dtype=float)
        self.gQT_284species = jnp.array(self.pfdat.iloc[:, 1:].to_numpy(
            dtype=float))  # grid Q vs T vs Species
        self.Tref = 296.0  # \\\\
        self.QTref_284 = np.array(self.QT_interp_284(self.Tref))
        # identify index of QT grid (gQT) for each line
        self._QTmask = self.make_QTmask(self._ielem, self._iion)

        # Line strength: input shoud be ndarray not jnp array
        self.Sij0 = atomll.Sij0(self._A, self._gupper, self.nu_lines,
                                self._elower, self.QTref_284, self._QTmask, Irwin)  # 211013

        ### MASKING ###
        mask = (self.nu_lines > self.nurange[0]-self.margin)\
            * (self.nu_lines < self.nurange[1]+self.margin)\
            * (self.Sij0 > self.crit)

        self.masking(mask)

        # Compile atomic-specific data for each absorption line of interest
        ipccd = atomllapi.load_atomicdata()
        self.solarA = jnp.array(
            list(map(lambda x: ipccd[ipccd['ielem'] == x].iat[0, 4], self.ielem)))
        self.atomicmass = jnp.array(
            list(map(lambda x: ipccd[ipccd['ielem'] == x].iat[0, 5], self.ielem)))
        df_ionE = atomllapi.load_ionization_energies()
        self.ionE = jnp.array(
            list(map(atomllapi.pick_ionE, self.ielem, self.iion, [df_ionE,] * len(self.ielem))))
            
    # End of the CONSTRUCTOR definition ↑

    # Defining METHODS ↓

    def masking(self, mask):
        """applying mask and (re)generate jnp.arrays.

        Args:
           mask: mask to be applied. self.mask is updated.

        Note:
           We have nd arrays and jnp arrays. We apply the mask to nd arrays and generate jnp array from the corresponding nd array. For instance, self._A is nd array and self.A is jnp array.
        """
        # numpy float 64 Do not convert them jnp array
        self.nu_lines = self.nu_lines[mask]
        self.Sij0 = self.Sij0[mask]
        self._A = self._A[mask]
        self._elower = self._elower[mask]
        self._eupper = self._eupper[mask]
        self._gupper = self._gupper[mask]
        self._jlower = self._jlower[mask]
        self._jupper = self._jupper[mask]
        self._QTmask = self._QTmask[mask]
        self._ielem = self._ielem[mask]
        self._iion = self._iion[mask]
        self._gamRad = self._gamRad[mask]
        self._gamSta = self._gamSta[mask]
        self._vdWdamp = self._vdWdamp[mask]

        # jnp arrays
        self.dev_nu_lines = jnp.array(self.nu_lines)
        self.logsij0 = jnp.array(np.log(self.Sij0))
        self.A = jnp.array(self._A)
        self.elower = jnp.array(self._elower)
        self.eupper = jnp.array(self._eupper)
        self.gupper = jnp.array(self._gupper)
        self.jlower = jnp.array(self._jlower, dtype=int)
        self.jupper = jnp.array(self._jupper, dtype=int)

        self.QTmask = jnp.array(self._QTmask, dtype=int)
        self.ielem = jnp.array(self._ielem, dtype=int)
        self.iion = jnp.array(self._iion, dtype=int)
        self.gamRad = jnp.array(self._gamRad)
        self.gamSta = jnp.array(self._gamSta)
        self.vdWdamp = jnp.array(self._vdWdamp)

    def Atomic_gQT(self, atomspecies):
        """Select grid of partition function especially for the species of
        interest.

        Args:
            atomspecies: species e.g., "Fe 1", "Sr 2", etc.

        Returns:
            gQT: grid Q(T) for the species
        """
        # if len(atomspecies.split(' '))==2:
        atomspecies_Roman = atomspecies.split(
            ' ')[0] + '_' + 'I'*int(atomspecies.split(' ')[-1])
        gQT = self.gQT_284species[np.where(
            self.pfdat['T[K]'] == atomspecies_Roman)][0]
        return gQT

    def QT_interp(self, atomspecies, T):
        """interpolated partition function The partition functions of Barklem &
        Collet (2016) are adopted.

        Args:
          atomspecies: species e.g., "Fe 1"
          T: temperature

        Returns:
          Q(T): interpolated in jnp.array for the Atomic Species
        """
        gQT = self.Atomic_gQT(atomspecies)
        QT = jnp.interp(T, self.T_gQT, gQT)
        return QT

    def QT_interp_Irwin_Fe(self, T, atomspecies='Fe 1'):
        """interpolated partition function This function is for the exceptional
        case where you want to adopt partition functions of Irwin (1981) for Fe
        I (Other species are not yet implemented).

        Args:
          atomspecies: species e.g., "Fe 1"
          T: temperature

        Returns:
          Q(T): interpolated in jnp.array for the Atomic Species
        """
        gQT = self.Atomic_gQT(atomspecies)
        QT = atomllapi.partfn_Fe(T)
        return QT

    def qr_interp(self, atomspecies, T):
        """interpolated partition function ratio The partition functions of
        Barklem & Collet (2016) are adopted.

        Args:
           T: temperature
           atomspecies: species e.g., "Fe 1"

        Returns:
           qr(T)=Q(T)/Q(Tref): interpolated in jnp.array
        """
        return self.QT_interp(atomspecies, T)/self.QT_interp(atomspecies, self.Tref)

    def qr_interp_Irwin_Fe(self, T, atomspecies='Fe 1'):
        """interpolated partition function ratio This function is for the
        exceptional case where you want to adopt partition functions of Irwin
        (1981) for Fe I (Other species are not yet implemented).

        Args:
           T: temperature
           atomspecies: species e.g., "Fe 1"

        Returns:
           qr(T)=Q(T)/Q(Tref): interpolated in jnp.array
        """
        return self.QT_interp_Irwin_Fe(T, atomspecies)/self.QT_interp_Irwin_Fe(self.Tref, atomspecies)

    def QT_interp_284(self, T):
        """interpolated partition function of all 284 species.

        Args:
           T: temperature

        Returns:
           Q(T)*284: interpolated in jnp.array for all 284 Atomic Species
        """
        # self.T_gQT.shape -> (42,)
        # self.gQT_284species.shape -> (284, 42)
        list_gQT_eachspecies = self.gQT_284species.tolist()
        listofDA_gQT_eachspecies = list(
            map(lambda x: jnp.array(x), list_gQT_eachspecies))
        listofQT = list(map(lambda x: jnp.interp(
            T, self.T_gQT, x), listofDA_gQT_eachspecies))
        QT_284 = jnp.array(listofQT)
        return QT_284

    def make_QTmask(self, ielem, iion):
        """Convert the species identifier to the index for Q(Tref) grid (gQT)
        for each line.

        Args:
            ielem:  atomic number (e.g., Fe=26)
            iion:  ionized level (e.g., neutral=1, singly ionized=2, etc.)

        Returns:
            QTmask_sp:  array of index of Q(Tref) grid (gQT) for each line
        """
        def species_to_QTmask(ielem, iion):
            sp_Roman = atomllapi.PeriodicTable[ielem] + '_' + 'I'*iion
            QTmask = np.where(self.pfdat['T[K]'] == sp_Roman)[0][0]
            return QTmask
        QTmask_sp = np.array(
            list(map(species_to_QTmask, ielem, iion))).astype('int')
        return QTmask_sp


class AdbSepVald(object):
    """atomic database from VALD3 with an additional axis for separating each species (atom or ion)

    AdbSepVald is a class for VALD3.

    Attributes:
        nu_lines (nd array):      line center (cm-1) (#NOT frequency in (s-1))
        dev_nu_lines (jnp array): line center (cm-1) in device
        logsij0 (jnp array): log line strength at T=Tref
        elower (jnp array): the lower state energy (cm-1)
        eupper (jnp array): the upper state energy (cm-1)
        QTmask (jnp array): identifier of species for Q(T)
        ielem (jnp array):  atomic number (e.g., Fe=26)
        iion (jnp array):  ionized level (e.g., neutral=1, singly ionized=2, etc.)
        atomicmass (jnp array): atomic mass (amu)
        ionE (jnp array): ionization potential (eV)
        gamRad (jnp array): log of gamma of radiation damping (s-1) #(https://www.astro.uu.se/valdwiki/Vald3Format)
        gamSta (jnp array): log of gamma of Stark damping (s-1)
        vdWdamp (jnp array):  log of (van der Waals damping constant / neutral hydrogen number) (s-1)
        uspecies (jnp array): unique combinations of ielem and iion [N_species x 2(ielem and iion)]
        N_usp (int): number of species (atoms and ions)
        L_max (int): maximum number of spectral lines for a single species
        gQT_284species (jnp array): partition function grid of 284 species
        T_gQT (jnp array): temperatures in the partition function grid
    """

    def __init__(self, adb):
        """Species-separated atomic database for VALD3.

        Args:
            adb: adb instance made by the AdbVald class, which stores the lines of all species together
        """
        self.nu_lines = atomll.sep_arr_of_sp(adb.nu_lines, adb, trans_jnp=False)
        self.QTmask = atomll.sep_arr_of_sp(adb.QTmask, adb, inttype=True).T[0]
        
        self.ielem = atomll.sep_arr_of_sp(adb.ielem, adb, inttype=True).T[0]
        self.iion = atomll.sep_arr_of_sp(adb.iion, adb, inttype=True).T[0]
        self.atomicmass = atomll.sep_arr_of_sp(adb.atomicmass, adb).T[0]
        self.ionE = atomll.sep_arr_of_sp(adb.ionE, adb).T[0]

        self.logsij0 = atomll.sep_arr_of_sp(adb.logsij0, adb)
        self.dev_nu_lines = atomll.sep_arr_of_sp(adb.dev_nu_lines, adb)
        self.elower = atomll.sep_arr_of_sp(adb.elower, adb)
        self.eupper = atomll.sep_arr_of_sp(adb.eupper, adb)
        self.gamRad = atomll.sep_arr_of_sp(adb.gamRad, adb)
        self.gamSta = atomll.sep_arr_of_sp(adb.gamSta, adb)
        self.vdWdamp = atomll.sep_arr_of_sp(adb.vdWdamp, adb)
        
        self.uspecies = atomll.get_unique_species(adb)
        self.N_usp = len(self.uspecies)
        self.L_max = self.nu_lines.shape[1]
        
        self.gQT_284species = adb.gQT_284species
        self.T_gQT = adb.T_gQT


class AdbKurucz(object):
    """atomic database from Kurucz (http://kurucz.harvard.edu/linelists/)

    AdbKurucz is a class for Kurucz line list.

    Attributes:
        nurange: nu range [min,max] (cm-1)
        nu_lines (nd array):      line center (cm-1) (#NOT frequency in (s-1))
        dev_nu_lines (jnp array): line center (cm-1) in device
        Sij0 (nd array): line strength at T=Tref (cm)
        logsij0 (jnp array): log line strength at T=Tref
        A (jnp array): Einstein A coeeficient in (s-1)
        elower (jnp array): the lower state energy (cm-1)
        eupper (jnp array): the upper state energy (cm-1)
        gupper: (jnp array): upper statistical weight
        jlower (jnp array): lower J (rotational quantum number, total angular momentum)
        jupper (jnp array): upper J
        QTmask (jnp array): identifier of species for Q(T)
        ielem (jnp array):  atomic number (e.g., Fe=26)
        iion (jnp array):  ionized level (e.g., neutral=1, singly ionized=2, etc.)
        gamRad (jnp array): log of gamma of radiation damping (s-1) #(https://www.astro.uu.se/valdwiki/Vald3Format)
        gamSta (jnp array): log of gamma of Stark damping (s-1)
        vdWdamp (jnp array):  log of (van der Waals damping constant / neutral hydrogen number) (s-1)
    """

    def __init__(self, path, nurange=[-np.inf, np.inf], margin=0.0, crit=0., Irwin=False):
        """Atomic database for Kurucz line list "gf????.all".

        Args:
          path: path for linelists (gf????.all) downloaded from the Kurucz web page
          nurange: wavenumber range list (cm-1) or wavenumber array
          margin: margin for nurange (cm-1)
          crit: line strength lower limit for extraction
          Irwin: if True(1), the partition functions of Irwin1981 is used, otherwise those of Barklem&Collet2016

        Note:
          (written with reference to moldb.py, but without using feather format)
        """

        # load args
        self.kurucz_file = pathlib.Path(path)  # VALD3 output
        # self.path = pathlib.Path(path) #molec=t0+"__"+str(self.path.stem) #t0=self.path.parents[0].stem
        self.nurange = [np.min(nurange), np.max(nurange)]
        self.margin = margin
        self.crit = crit
        # self.bkgdatm=bkgdatm
        # self.broadf=broadf

        # load vald file ("Extract Stellar" request)
        print('Reading Kurucz file')
        self._A, self.nu_lines, self._elower, self._eupper, self._gupper, self._jlower, self._jupper, self._ielem, self._iion, self._gamRad, self._gamSta, self._vdWdamp = atomllapi.read_kurucz(
            self.kurucz_file)

        # load the partition functions (for 284 atomic species)
        pfTdat, self.pfdat = atomllapi.load_pf_Barklem2016()  # Barklem & Collet (2016)
        self.T_gQT = jnp.array(pfTdat.columns[1:], dtype=float)
        self.gQT_284species = jnp.array(self.pfdat.iloc[:, 1:].to_numpy(
            dtype=float))  # grid Q vs T vs Species
        self.Tref = 296.0
        self.QTref_284 = np.array(self.QT_interp_284(self.Tref))
        # identify index of QT grid (gQT) for each line
        self._QTmask = self.make_QTmask(self._ielem, self._iion)

        # Line strength: input shoud be ndarray not jnp array
        self.Sij0 = atomll.Sij0(self._A, self._gupper, self.nu_lines,
                                self._elower, self.QTref_284, self._QTmask, Irwin)  # 211013

        ### MASKING ###
        mask = (self.nu_lines > self.nurange[0]-self.margin)\
            * (self.nu_lines < self.nurange[1]+self.margin)\
            * (self.Sij0 > self.crit)

        self.masking(mask)

        # Compile atomic-specific data for each absorption line of interest
        ipccd = atomllapi.load_atomicdata()
        self.solarA = jnp.array(
            list(map(lambda x: ipccd[ipccd['ielem'] == x].iat[0, 4], self.ielem)))
        self.atomicmass = jnp.array(
            list(map(lambda x: ipccd[ipccd['ielem'] == x].iat[0, 5], self.ielem)))
        df_ionE = atomllapi.load_ionization_energies()
        self.ionE = jnp.array(
            list(map(atomllapi.pick_ionE, self.ielem, self.iion, [df_ionE,] * len(self.ielem))))

    # End of the CONSTRUCTOR definition ↑

    # Defining METHODS ↓
    
    def masking(self, mask):
        """applying mask and (re)generate jnp.arrays.

        Args:
           mask: mask to be applied. self.mask is updated.

        Note:
           We have nd arrays and jnp arrays. We apply the mask to nd arrays and generate jnp array from the corresponding nd array. For instance, self._A is nd array and self.A is jnp array.
        """
        # numpy float 64 Do not convert them jnp array
        self.nu_lines = self.nu_lines[mask]
        self.Sij0 = self.Sij0[mask]
        self._A = self._A[mask]
        self._elower = self._elower[mask]
        self._eupper = self._eupper[mask]
        self._gupper = self._gupper[mask]
        self._jlower = self._jlower[mask]
        self._jupper = self._jupper[mask]
        self._QTmask = self._QTmask[mask]
        self._ielem = self._ielem[mask]
        self._iion = self._iion[mask]
        self._gamRad = self._gamRad[mask]
        self._gamSta = self._gamSta[mask]
        self._vdWdamp = self._vdWdamp[mask]

        # jnp arrays
        self.dev_nu_lines = jnp.array(self.nu_lines)
        self.logsij0 = jnp.array(np.log(self.Sij0))
        self.A = jnp.array(self._A)
        self.elower = jnp.array(self._elower)
        self.eupper = jnp.array(self._eupper)
        self.gupper = jnp.array(self._gupper)
        self.jlower = jnp.array(self._jlower, dtype=int)
        self.jupper = jnp.array(self._jupper, dtype=int)

        self.QTmask = jnp.array(self._QTmask, dtype=int)
        self.ielem = jnp.array(self._ielem, dtype=int)
        self.iion = jnp.array(self._iion, dtype=int)
        self.gamRad = jnp.array(self._gamRad)
        self.gamSta = jnp.array(self._gamSta)
        self.vdWdamp = jnp.array(self._vdWdamp)

    def Atomic_gQT(self, atomspecies):
        """Select grid of partition function especially for the species of
        interest.

        Args:
            atomspecies: species e.g., "Fe 1", "Sr 2", etc.

        Returns:
            gQT: grid Q(T) for the species
        """
        # if len(atomspecies.split(' '))==2:
        atomspecies_Roman = atomspecies.split(
            ' ')[0] + '_' + 'I'*int(atomspecies.split(' ')[-1])
        gQT = self.gQT_284species[np.where(
            self.pfdat['T[K]'] == atomspecies_Roman)][0]
        return gQT

    def QT_interp(self, atomspecies, T):
        """interpolated partition function The partition functions of Barklem &
        Collet (2016) are adopted.

        Args:
          atomspecies: species e.g., "Fe 1"
          T: temperature

        Returns:
          Q(T): interpolated in jnp.array for the Atomic Species
        """
        gQT = self.Atomic_gQT(atomspecies)
        QT = jnp.interp(T, self.T_gQT, gQT)
        return QT

    def QT_interp_Irwin_Fe(self, T, atomspecies='Fe 1'):
        """interpolated partition function This function is for the exceptional
        case where you want to adopt partition functions of Irwin (1981) for Fe
        I (Other species are not yet implemented).

        Args:
          atomspecies: species e.g., "Fe 1"
          T: temperature

        Returns:
          Q(T): interpolated in jnp.array for the Atomic Species
        """
        gQT = self.Atomic_gQT(atomspecies)
        QT = atomllapi.partfn_Fe(T)
        return QT

    def qr_interp(self, atomspecies, T):
        """interpolated partition function ratio The partition functions of
        Barklem & Collet (2016) are adopted.

        Args:
           T: temperature
           atomspecies: species e.g., "Fe 1"

        Returns:
           qr(T)=Q(T)/Q(Tref): interpolated in jnp.array
        """
        return self.QT_interp(atomspecies, T)/self.QT_interp(atomspecies, self.Tref)

    def qr_interp_Irwin_Fe(self, T, atomspecies='Fe 1'):
        """interpolated partition function ratio This function is for the
        exceptional case where you want to adopt partition functions of Irwin
        (1981) for Fe I (Other species are not yet implemented).

        Args:
           T: temperature
           atomspecies: species e.g., "Fe 1"

        Returns:
           qr(T)=Q(T)/Q(Tref): interpolated in jnp.array
        """
        return self.QT_interp_Irwin_Fe(T, atomspecies)/self.QT_interp_Irwin_Fe(self.Tref, atomspecies)

    def QT_interp_284(self, T):
        """interpolated partition function of all 284 species.

        Args:
           T: temperature

        Returns:
           Q(T)*284: interpolated in jnp.array for all 284 Atomic Species
        """
        # self.T_gQT.shape -> (42,)
        # self.gQT_284species.shape -> (284, 42)
        list_gQT_eachspecies = self.gQT_284species.tolist()
        listofDA_gQT_eachspecies = list(
            map(lambda x: jnp.array(x), list_gQT_eachspecies))
        listofQT = list(map(lambda x: jnp.interp(
            T, self.T_gQT, x), listofDA_gQT_eachspecies))
        QT_284 = jnp.array(listofQT)
        return QT_284

    def make_QTmask(self, ielem, iion):
        """Convert the species identifier to the index for Q(Tref) grid (gQT)
        for each line.

        Args:
            ielem:  atomic number (e.g., Fe=26)
            iion:  ionized level (e.g., neutral=1, singly)

        Returns:
            QTmask_sp:  array of index of Q(Tref) grid (gQT) for each line
        """
        def species_to_QTmask(ielem, iion):
            sp_Roman = atomllapi.PeriodicTable[ielem] + '_' + 'I'*iion
            QTmask = np.where(self.pfdat['T[K]'] == sp_Roman)[0][0]
            return QTmask
        QTmask_sp = np.array(
            list(map(species_to_QTmask, ielem, iion))).astype('int')
        return QTmask_sp<|MERGE_RESOLUTION|>--- conflicted
+++ resolved
@@ -37,11 +37,7 @@
         alpha_ref_def: default alpha_ref (gamma0) in .def file, used for jlower not given in .broad
     """
 
-<<<<<<< HEAD
-    def __init__(self, path, nurange=[-np.inf, np.inf], margin=0.0, crit=0., bkgdatm='H2', broadf=True, remove_original_hdf=True):
-=======
-    def __init__(self, path, nurange=[-np.inf, np.inf], margin=0.0, crit=-np.inf, Ttyp=1000., bkgdatm='H2', broadf=True):
->>>>>>> 2e41f0e3
+    def __init__(self, path, nurange=[-np.inf, np.inf], margin=0.0, crit=0., Ttyp=1000., bkgdatm='H2', broadf=True, remove_original_hdf=True):
         """Molecular database for Exomol form.
 
         Args:
@@ -129,20 +125,14 @@
             if self.trans_file.with_suffix('.hdf5').exists():
                 trans = vaex.open(self.trans_file.with_suffix('.hdf5'))
                 cdt = (trans.nu_lines > self.nurange[0]-self.margin) \
-<<<<<<< HEAD
-                    * (trans.nu_lines < self.nurange[1]+self.margin) \
-                    * (trans.Sij0 > self.crit)
-=======
                     * (trans.nu_lines < self.nurange[1]+self.margin)
-                if not np.isneginf(self.crit):
-                    if not '_elower' in trans:
-                        print('It seems that the hdf5 file for the transition file was created using the old version of exojax<1.1. Remove', self.trans_file.with_suffix('.hdf5'), 'and try again.')
-                        exit()
-                    cdt = cdt * (trans.Sij0 * self.QTref / self.QTtyp \
-                                 * np.exp(-hcperk*trans._elower * (1./self.Ttyp - 1./self.Tref))
-                                 * np.expm1(-hcperk*trans.nu_lines/self.Ttyp) / np.expm1(-hcperk*trans.nu_lines/self.Tref)
-                                 > self.crit)
->>>>>>> 2e41f0e3
+                if not '_elower' in trans:
+                    print('It seems that the hdf5 file for the transition file was created using the old version of exojax<1.1. Remove', self.trans_file.with_suffix('.hdf5'), 'and try again.')
+                    exit()
+                cdt = cdt * (trans.Sij0 * self.QTref / self.QTtyp \
+                             * np.exp(-hcperk*trans._elower * (1./self.Ttyp - 1./self.Tref))
+                             * np.expm1(-hcperk*trans.nu_lines/self.Ttyp) / np.expm1(-hcperk*trans.nu_lines/self.Tref)
+                             > self.crit)
                 trans = trans[cdt]
                 ndtrans = vaex.array_types.to_numpy(trans)
             else:
@@ -200,20 +190,14 @@
                 if trans_file.with_suffix('.hdf5').exists():
                     trans = vaex.open(trans_file.with_suffix('.hdf5'))
                     cdt = (trans.nu_lines > self.nurange[0]-self.margin) \
-<<<<<<< HEAD
-                        * (trans.nu_lines < self.nurange[1]+self.margin) \
-                        * (trans.Sij0 > self.crit)
-=======
                         * (trans.nu_lines < self.nurange[1]+self.margin)
-                    if not np.isneginf(self.crit):
-                        if not '_elower' in trans:
-                            print('It seems that the hdf5 file for the transition file was created using the old version of exojax<1.1. Remove', trans_file.with_suffix('.hdf5'), 'and try again.')
-                            exit()
-                        cdt = cdt * (trans.Sij0 * self.QTref / self.QTtyp \
-                                     * np.exp(-hcperk*trans._elower * (1./self.Ttyp - 1./self.Tref))
-                                     * np.expm1(-hcperk*trans.nu_lines/self.Ttyp) / np.expm1(-hcperk*trans.nu_lines/self.Tref)
-                                     > self.crit)
->>>>>>> 2e41f0e3
+                    if not '_elower' in trans:
+                        print('It seems that the hdf5 file for the transition file was created using the old version of exojax<1.1. Remove', trans_file.with_suffix('.hdf5'), 'and try again.')
+                        exit()
+                    cdt = cdt * (trans.Sij0 * self.QTref / self.QTtyp \
+                                 * np.exp(-hcperk*trans._elower * (1./self.Ttyp - 1./self.Tref))
+                                 * np.expm1(-hcperk*trans.nu_lines/self.Ttyp) / np.expm1(-hcperk*trans.nu_lines/self.Tref)
+                                 > self.crit)
                     trans = trans[cdt]
                     ndtrans = vaex.array_types.to_numpy(trans)
                     self.trans_file.append(trans_file)
@@ -288,7 +272,6 @@
                 if not trans_file.with_suffix('.hdf5').exists():
                     trans.export(trans_file.with_suffix('.hdf5'))
 
-<<<<<<< HEAD
                 if remove_original_hdf:
                     # remove the hdf5 and yaml files created while reading the original transition file.
                     if(trans_file.with_suffix('.bz2.hdf5').exists()):
@@ -296,11 +279,6 @@
                     if(trans_file.with_suffix('.bz2.yaml').exists()):
                         os.remove(trans_file.with_suffix('.bz2.yaml'))
 
-        ### MASKING ###
-        mask = (self.nu_lines > self.nurange[0]-self.margin)\
-            * (self.nu_lines < self.nurange[1]+self.margin)\
-            * (self.Sij0 > self.crit)
-=======
         if mask_needed:
             ### MASKING ###
             mask = (self.nu_lines > self.nurange[0]-self.margin)\
@@ -309,7 +287,6 @@
         else:
             # define all true list just in case
             mask = np.ones_like(self.nu_lines, dtype=bool)
->>>>>>> 2e41f0e3
 
         self.masking(mask, mask_needed)
 
