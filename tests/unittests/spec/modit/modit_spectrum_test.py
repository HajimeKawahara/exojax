--- conflicted
+++ resolved
@@ -51,13 +51,8 @@
 
     dat = pd.read_csv(filename, delimiter=",", names=("nus", "flux"))
     residual = np.abs(F0 / dat["flux"].values - 1.0)
-<<<<<<< HEAD
     print(np.max(residual))
-    #assert np.all(residual < 1.e-6)
-=======
-    #print(np.max(residual))
     assert np.all(residual < 1.e-6)
->>>>>>> b48ec092
     return nu_grid, F0, dat["flux"].values
 
 
