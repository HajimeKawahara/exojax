--- conflicted
+++ resolved
@@ -389,8 +389,7 @@
     gamma6 = gam6H + gam6He + gam6HH
     gamma = (gamma6 + 10**gamRad + 10**gamSta) / (4*np.pi*ccgs)
 
-<<<<<<< HEAD
-    return(gamma)
+    return gamma
 
 
 def get_unique_species(adb):
@@ -405,7 +404,7 @@
     seen=[]
     get_unique_list = lambda seq: [x for x in seq if x not in seen and not seen.append(x)]
     uspecies = jnp.array(  get_unique_list(jnp.vstack([adb.ielem, adb.iion]).T.tolist())  )
-    return(uspecies)
+    return (uspecies)
 
 
 def ielemion_to_FastChemSymbol(ielem, iion):
@@ -418,7 +417,7 @@
     Returns:
         SpeciesSymbol in FastChem (str) (cf. https://github.com/exoclime/FastChem/blob/master/input/logK_ext.dat)
     """
-    return(( atomllapi.PeriodicTable[ielem] + '1' + '+'*(iion-1) ).rstrip('1'))
+    return (( atomllapi.PeriodicTable[ielem] + '1' + '+'*(iion-1) ).rstrip('1'))
     
 
 def get_VMR_uspecies(uspecies, mods_ID, mods):
@@ -437,7 +436,7 @@
     def f_miu(i_and_arr, sp):
         i, arr = i_and_arr
         i_and_arr = i + 1, jnp.where(((mods_ID[:,0] == sp[0]) & (mods_ID[:,1] == sp[1])), i, arr)
-        return(i_and_arr, sp)
+        return (i_and_arr, sp)
     mods_ID_uspecies = scan(f_miu, (0, mods_ID_uspecies), uspecies)[0][1]
 
     ipccd = atomllapi.load_atomicdata()
@@ -452,10 +451,10 @@
     def f_mod(i_and_VMR, i_MIU):
         i, VMR_uspecies = i_and_VMR
         i_and_VMR = i+1, VMR_uspecies.at[i_MIU].set(VMR_uspecies[i_MIU]*10**mods[i])
-        return(i_and_VMR, i_MIU)
+        return (i_and_VMR, i_MIU)
     VMR_uspecies = scan(f_mod, (0, VMR_uspecies), mods_ID_uspecies)[0][1]
         
-    return(VMR_uspecies)
+    return (VMR_uspecies)
 
 
 def get_VMR_uspecies_FC(FCSpIndex_uspecies, mixing_ratios):
@@ -471,10 +470,10 @@
     def floop(i_sp, VMR_sp):
         VMR_sp = mixing_ratios[:, FCSpIndex_uspecies[i_sp]]
         i_sp = i_sp + 1
-        return(i_sp, VMR_sp)
+        return (i_sp, VMR_sp)
 
     i, VMR_uspecies = scan(floop, 0, jnp.zeros(len(FCSpIndex_uspecies)))
-    return(VMR_uspecies)
+    return (VMR_uspecies)
     
     
 def uspecies_info(uspecies, ielem_to_index_of_ipccd, mods_ID = jnp.array([[0,0],]), mods = jnp.array([0,]), mods_id_trans = jnp.array([])):
@@ -500,13 +499,13 @@
     def floopMMR(i, arr):
         arr = Nmassarr[ ielem_to_index_of_ipccd[uspecies[i][0]] ] / jnp.sum(Nmassarr)
         i = i + 1
-        return(i, arr)
+        return (i, arr)
     MMR_uspecies_list = scan(floopMMR, 0, np.zeros(len(uspecies)))[1]
 
     def floopAM(i, arr):
         arr = massarr[ ielem_to_index_of_ipccd[uspecies[i][0]] ]
         i = i + 1
-        return(i, arr)
+        return (i, arr)
     atomicmass_uspecies_list = scan(floopAM, 0, np.zeros(len(uspecies)))[1] # [amu]
 
     # for i, mit in enumerate(mods_id_trans):
@@ -518,17 +517,17 @@
         ms = (ms.at[mit].set(mods[i]))
         i = i + 1
         msi = [ms, i]
-        return msi, null
+        return (msi, null)
     length = len(mods)
     
     def g_Mmul(msi0):
         msi, null = scan(f_Mmul, msi0, None, length)
-        return(msi[0])
+        return (msi[0])
     
     mods_uspecies_list = jnp.zeros(len(uspecies))
     mods_uspecies_list = g_Mmul([mods_uspecies_list, 0])
 
-    return(MMR_uspecies_list, atomicmass_uspecies_list, mods_uspecies_list)
+    return (MMR_uspecies_list, atomicmass_uspecies_list, mods_uspecies_list)
     
     
 def beta_uspecies_info(uspecies, mods_ID=jnp.array([[0,0],])):
@@ -560,7 +559,7 @@
     atomicmass_uspecies_list = jnp.array(atomicmass_uspecies_list)
     mods_id_trans = jnp.array(mods_id_trans)
 
-    return(MMR_uspecies_list, atomicmass_uspecies_list, mods_id_trans)
+    return (MMR_uspecies_list, atomicmass_uspecies_list, mods_id_trans)
     
     
 def beta_Make_mods_uspecies_list(uspecies, mods=jnp.array([0,]), mods_id_trans=jnp.array([0,])):
@@ -583,16 +582,16 @@
         ms = (ms.at[mit].set(mods[i]))
         i = i+1
         msi = [ms, i]
-        return msi, null
+        return (msi, null)
     length = len(mods)
     
     def g_Mmul(msi0):
         msi, null=scan(f_Mmul, msi0, None, length)
-        return(msi[0])
+        return (msi[0])
     
     mods_uspecies_list = jnp.zeros(len(uspecies))
     mods_uspecies_list = g_Mmul([mods_uspecies_list, 0])
-    return(mods_uspecies_list)
+    return (mods_uspecies_list)
 
 
 def sep_arr_of_sp(arr, adb, trans_jnp=True, inttype=False):
@@ -618,7 +617,7 @@
         else:
             arr_stacksp = jnp.array(arr_stacksp)
     
-    return(arr_stacksp)
+    return (arr_stacksp)
     
 
 def padding_2Darray_for_each_atom(orig_arr, adb, sp):
@@ -640,7 +639,7 @@
     padded_arr = jnp.concatenate([orig_arr, padding_zero])
     padded_valid_arr = padded_arr[jnp.sort(valid_indices)]
     padded_valid_arr = padded_valid_arr.T
-    return(padded_valid_arr)
+    return (padded_valid_arr)
 
 
 def interp_QT284(T, T_gQT, gQT_284species):
@@ -658,7 +657,4 @@
     listofDA_gQT_eachspecies = list(map(lambda x: jnp.array(x), list_gQT_eachspecies))
     listofQT = list(map(lambda x: jnp.interp(T, T_gQT, x), listofDA_gQT_eachspecies))
     QT_284 = jnp.array(listofQT)
-    return QT_284
-=======
-    return gamma
->>>>>>> 35de822c
+    return (QT_284)