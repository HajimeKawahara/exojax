""" Particulates Database

- Cloud
- Haze (in future)

"""

import numpy as np
import pathlib

__all__ = ["PdbCloud"]


class PdbCloud(object):
    def __init__(
        self,
        condensate,
        nurange=[-np.inf, np.inf],
        margin=10.0,
        path="./.database/particulates/virga",
    ):
        """Particulates Database for clouds

        Args:
            condensate: condensate, such as NH3, H2O, MgSiO3 etc
            nurange: wavenumber range list (cm-1) or wavenumber array
            margin: margin for nurange (cm-1)
        """
        self.path = pathlib.Path(path)
        self.condensate = condensate
        self.download_and_unzip()
        self.load_virga()

        self.nurange = [np.min(nurange), np.max(nurange)]
        self.margin = margin
        self.set_saturation_pressure_list()
        self.set_condensate_density()

    def download_and_unzip(self):
        """Downloading virga refractive index data

        Note:
            The download URL is written in exojax.utils.url.
        """
        import urllib.request
        import os
        import shutil
        from exojax.utils.url import url_virga
        from exojax.utils.files import find_files_by_extension
        from exojax.utils.files import get_file_names_without_extension

        try:
            os.makedirs(str(self.path), exist_ok=True)
            filepath = self.path / "virga.zip"
            if (filepath).exists():
                print(
                    str(filepath),
                    " exists. Remove it if you wanna re-download and unzip.",
                )
            else:
                print("Downloading ", url_virga())
                # urllib.request.urlretrieve(url_virga(), str(filepath))
                data = urllib.request.urlopen(url_virga()).read()
                with open(str(filepath), mode="wb") as f:
                    f.write(data)
                shutil.unpack_archive(str(filepath), str(self.path))
            self.virga_condensates = get_file_names_without_extension(
                find_files_by_extension(str(self.path), ".refrind")
            )
            if self.condensate in self.virga_condensates:
                self.refrind_path = self.path / pathlib.Path(
                    self.condensate + ".refrind"
                )
                print("Refractive index file found: ", self.refrind_path)
            else:
                print(
                    "No refrind file found. Refractive indices of ",
                    self.virga_condensates,
                    "are available.",
                )
        except:
            print("VIRGA refractive index download failed")

    def load_virga(self):
        from exojax.spec.unitconvert import wav2nu

        _, wave, nn, kk = np.loadtxt(
            open(self.refrind_path, "rt").readlines(), unpack=True, usecols=[0, 1, 2, 3]
        )

        self.refraction_index_wavenumber = wav2nu(wave, "um")  # wave in micron
        self.refraction_index_wavelength_nm = wave * 1.0e3
        self.refraction_index = nn + kk * (1j)

<<<<<<< HEAD
    

=======
>>>>>>> ccbfc4c6
    def set_saturation_pressure_list(self):
        from exojax.atm.psat import (
            psat_ammonia_AM01,
            psat_water_AM01,
            psat_Fe_AM01,
            psat_enstatite_AM01,
        )

        self.saturation_pressure_solid_list = {
            "NH3": psat_ammonia_AM01,
            "H2O": psat_water_AM01,
            "MgSiO3": psat_enstatite_AM01,
            "Fe": psat_Fe_AM01,
        }

    def set_condensate_density(self):
        from exojax.atm.condensate import condensate_density
        self.rhoc = condensate_density[self.condensate]

    def saturation_pressure(self, temperatures):
        return self.saturation_pressure_solid_list[self.condensate](temperatures)


if __name__ == "__main__":
    pdb = PdbCloud("NH3")<|MERGE_RESOLUTION|>--- conflicted
+++ resolved
@@ -92,11 +92,6 @@
         self.refraction_index_wavelength_nm = wave * 1.0e3
         self.refraction_index = nn + kk * (1j)
 
-<<<<<<< HEAD
-    
-
-=======
->>>>>>> ccbfc4c6
     def set_saturation_pressure_list(self):
         from exojax.atm.psat import (
             psat_ammonia_AM01,
@@ -114,6 +109,7 @@
 
     def set_condensate_density(self):
         from exojax.atm.condensate import condensate_density
+
         self.rhoc = condensate_density[self.condensate]
 
     def saturation_pressure(self, temperatures):
