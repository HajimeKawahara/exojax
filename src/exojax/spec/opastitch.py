--- conflicted
+++ resolved
@@ -74,15 +74,11 @@
 
         # uses OpePremodit to sets parameters
         self.set_opa_list()
-<<<<<<< HEAD
-        self.set_ola_lengths_from_opa_list_zero()
-=======
         self.set_common_parameters_from_opa_list_zero()
         self.sets_opainfo_list()
         #del self.opa_list
 
         self._sets_capable_opacalculators()
->>>>>>> a96955d9
 
     def set_opa_list(self):
         """set opa_list from nu_grid_list"""
@@ -105,11 +101,7 @@
                 )
             )
 
-<<<<<<< HEAD
-    def set_ola_lengths_from_opa_list_zero(self):
-=======
     def set_common_parameters_from_opa_list_zero(self):
->>>>>>> a96955d9
         """set filter_length, filter_length_oneside, div_length from opa_list[0]"""
         self.filter_length_oneside = self.opa_list[0].filter_length_oneside
         self.filter_length = self.opa_list[0].filter_length
@@ -302,11 +294,6 @@
         for opa in self.opa_list:
             xsv_matrix.append(opa.xsvector(T, P))
         xsv_matrix = jnp.vstack(xsv_matrix)
-<<<<<<< HEAD
-        
-=======
-
->>>>>>> a96955d9
         output_length = ola_output_length(
             self.ndiv, self.div_length, self.filter_length
         )
