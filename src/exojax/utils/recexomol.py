"""Gets recommendation from ExoMol."""

from urllib.request import HTTPError, urlopen
from bs4 import BeautifulSoup
import numpy as np

def get_exomol_database_list(molecule, isotope_full_name):
    """parse ExoMol website and return list of available databases, and
    recommended database.

    Args:
        molecule: str
        isotope_full_name: str, isotope full name (ex. ``12C-1H4`` for CH4,1). Get it from

    Returns:
        database list
        database recomendation

    Example:
        databases, recommended = get_exomol_database_list("CH4", "12C-1H4")
        >>> ['xsec-YT10to10', 'YT10to10', 'YT34to10'], 'YT34to10'

    Note:
        This function is borrowed from radis (https://github.com/radis/radis by @erwanp). See https://github.com/radis/radis/issues/319 in detail.
    """
    from exojax.utils.url import url_Exomol_iso

    url = url_Exomol_iso(molecule, isotope_full_name)
    try:
        response = urlopen(url).read()
    except HTTPError as err:
        raise ValueError(f"HTTPError opening url={url}") from err

    soup = BeautifulSoup(
        response, features="lxml"
    )  # make soup that is parse-able by bs

    # Recommended database
    rows = soup.find_all(
        "a", {"class": "list-group-item link-list-group-item recommended"}
    )
<<<<<<< HEAD
    databases_recommended = [r.get_attribute_list("title")[0] for r in rows]
=======
    databases_recommended = [r.get_attribute_list('title')[0] for r in rows]
    databases_recommended = list(np.unique(databases_recommended))
>>>>>>> 9020bd9e

    # All others
    rows = soup.find_all("a", {"class": "list-group-item link-list-group-item"})
    databases = [r.get_attribute_list("title")[0] for r in rows]

    assert len(databases_recommended) <= 1

    databases = databases + databases_recommended

    return list(np.unique(databases)), databases_recommended[0]


if __name__ == "__main__":
    db, db0 = get_exomol_database_list("CO", "12C-16O")
    assert db0 == "Li2015"<|MERGE_RESOLUTION|>--- conflicted
+++ resolved
@@ -39,12 +39,9 @@
     rows = soup.find_all(
         "a", {"class": "list-group-item link-list-group-item recommended"}
     )
-<<<<<<< HEAD
-    databases_recommended = [r.get_attribute_list("title")[0] for r in rows]
-=======
+
     databases_recommended = [r.get_attribute_list('title')[0] for r in rows]
     databases_recommended = list(np.unique(databases_recommended))
->>>>>>> 9020bd9e
 
     # All others
     rows = soup.find_all("a", {"class": "list-group-item link-list-group-item"})
