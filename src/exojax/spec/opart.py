from exojax.spec.atmrt import ArtCommon
from exojax.utils.constants import opfac
from exojax.spec.rtlayer import fluxsum_scan
<<<<<<< HEAD

#   from exojax.spec.rtlayer import fluxsum_vector  # same cost as fluxsum_scan
=======
#from exojax.spec.rtlayer import fluxsum_vector  # same cost as fluxsum_scan
>>>>>>> 4dc35219
from exojax.spec.planck import piB
from exojax.spec.rtransfer import initialize_gaussian_quadrature
from exojax.spec.rtransfer import setrt_toonhm
from jax.lax import scan
import jax.numpy as jnp


class OpartEmisPure(ArtCommon):

    def __init__(
        self,
        opalayer,
        pressure_top=1.0e-8,
        pressure_btm=1.0e2,
        nlayer=100,
        nstream=8,
    ):
        """
        Initialization of OpartEmisPure

        Args:
            pressure_top (float, optional): top pressure in bar. Defaults to 1.0e-8.
            pressure_btm (float, optional): bottom pressure in bar. Defaults to 1.0e2.
            nlayer (int, optional): the number of the atmospheric layers. Defaults to 100.
            nu_grid (float, array, optional): the wavenumber grid. Defaults to None.
            nstream (int, optional): the number of stream. Defaults to 8. Should be 2 for rtsolver = fbased2st
        """
        super().__init__(pressure_top, pressure_btm, nlayer, opalayer.nu_grid)
        self.nstream = nstream
        self.mus, self.weights = initialize_gaussian_quadrature(self.nstream)
        self.opalayer = opalayer
        self.nu_grid = self.opalayer.nu_grid

    def update_layer(self, carry_tauflux, params):
        """updates the layer opacity and flux

        Args:
            carry_tauflux (list): carry for the tau and flux
            params (list): layer parameters for this layer, params[0] should be temperature

        Returns:
            list: updated carry_tauflux
        """
        tauup, flux = carry_tauflux
        taulow = self.update_layeropacity(tauup, params)
        flux = self.update_layerflux(params[0], tauup, taulow, flux)
        return (taulow, flux)

    def update_layeropacity(self, tauup, params):
        """updates the optical depth of the layer

        Notes:
            up = n, low = n+1 in (44) of Paper II

        Args:
            tauup (array): optical depth at the upper layer [Nnus]
            params : layer parameters for this layer, params[0] should be temperature

        Returns:
            array: taulow (optical depth at the lower layer, [Nnus])
        """
        return tauup + self.opalayer(params)
        
    def update_layerflux(self, temperature, tauup, taulow, flux):
        """updates the flux of the layer

        Args:
            temperature (float): temperature of the layer, usually params[0] is used
            tauup (array): optical depth at the upper layer [Nnus]
            taulow (array): optical depth at the lower layer [Nnus]
            flux (array): flux array to be updated

        Returns:
            array: updated flux  [Nnus]
        """
        sourcef = piB(temperature, self.opalayer.nu_grid)
        flux = flux + 2.0 * sourcef * fluxsum_scan(
            tauup, taulow, self.mus, self.weights
        )
        return flux

    # --------------------------------------------------------
    # Developer Note (Hajime Kawahara Dec.7 2024):
    # If you wanna refactor this method, read Issue 542 on github.
    # In particular, we do not understand yet how layer_update_function can be included in the class witout the overhead of XLA compilation for each loop.
    # Use forward_time_opart.py and ensure the computation time is not changed (or use a profiler to check if no overhead is added for i>0 loops).
    # --------------------------------------------------------
    def __call__(self, layer_params, layer_update_function):
        """computes outgoing flux

        Args:
            layer_params (list): user defined layer parameters, layer_params[0] should be temperature array
            layer_update_function (method):

        Returns:
            array: flux [Nnus]
        """
        Nnus = len(self.opalayer.nu_grid)
        init_tauintensity = (jnp.zeros(Nnus), jnp.zeros(Nnus))
        tauflux, _ = scan(
            # for the reason not putting unroll option see #546
            #layer_update_function, init_tauintensity, layer_params, unroll=False 
            layer_update_function, init_tauintensity, layer_params
        )
        return tauflux[1]

    def run(self, opalayer, layer_params, flbl):
        return self(opalayer, layer_params, flbl)


class OpartReflectPure(ArtCommon):

    def __init__(self, pressure_top=1.0e-8, pressure_btm=1.0e2, nlayer=100):
        super().__init__(pressure_top, pressure_btm, nlayer, opalayer.nu_grid)
        self.opalayer = opalayer
        self.nu_grid = self.opalayer.nu_grid

    def update_layer(self, carry_rs, params):
        """updates the layer opacity and flux

        Args:
            carry_rs (list): carry for the Rphat and Sphat
            params (list): layer parameters for this layer, params[0] should be temperature

        Returns:
            list: updated carry_rs
        """
        Rphat_prev, Sphat_prev = carry_rs
        temparature = params[0]
        source_vector = piB(temparature, self.nu_grid)
        dtau, single_scattering_albedo, asymmetric_parameter = self.opalayer(params)
        trans_coeff_i, scat_coeff_i, pihatB_i, zeta_plus, zeta_minus, lambdan = (
            setrt_toonhm(
                dtau, single_scattering_albedo, asymmetric_parameter, source_vector
            )
        )

        denom = 1.0 - scat_coeff_i * Rphat_prev

        Sphat_each = (
            pihatB_i + trans_coeff_i * (Sphat_prev + pihatB_i * Rphat_prev) / denom
        )
        Rphat_each = scat_coeff_i + trans_coeff_i**2 * Rphat_prev / denom
        carry_rs = [Rphat_each, Sphat_each]
        return carry_rs

    def __call__(
        self,
        layer_params,
        layer_update_function,
        refectivity_bottom,
        source_bottom,
        incoming_flux,
    ):
        """computes outgoing flux

        Args:
            layer_params (list): user defined layer parameters, layer_params[0] should be temperature array
            layer_update_function (method):
            relfectivity_bottom (array): reflectivity at the bottom (Nnus)
            source_bottom (array): source at the bottom (Nnus)
            incoming_flux (array): incoming flux [Nnus]

        Returns:
            array: flux [Nnus]
        """
        rs_bottom = (refectivity_bottom, source_bottom)
        rs, _ = scan(layer_update_function, rs_bottom, layer_params, unroll=False)
        return rs[0] * incoming_flux + rs[1]

    def run(self, opalayer, layer_params, flbl):
        return self(opalayer, layer_params, flbl)


if __name__ == "__main__":

    from exojax.spec.opacalc import OpaPremodit
    from exojax.utils.grids import wavenumber_grid
    from exojax.test.emulate_mdb import mock_mdbExomol
    from exojax.spec.layeropacity import single_layer_optical_depth
    from jax import config

    config.update("jax_enable_x64", True)

    class OpaLayer:
        # user defined class
        def __init__(self, opart):
            self.opart = opart
            self.mdb_co = mock_mdbExomol()
            Nnu = 100000
            self.nu_grid, _, _ = wavenumber_grid(
                1900.0, 2300.0, Nnu, unit="cm-1", xsmode="premodit"
            )
            self.gravity = 2478.57
            self.opa_co = OpaPremodit(
                self.mdb_co, self.nu_grid, auto_trange=[400.0, 1500.0]
            )

        def __call__(self, parameters):
            temperature, pressure, dP, mixing_ratio = parameters
            xsv_co = self.opa_co.xsvector(temperature, pressure)
            dtau_co = single_layer_optical_depth(
                xsv_co, dP, mixing_ratio, self.mdb_co.molmass, self.gravity
            )
            single_scattering_albedo = jnp.ones_like(dtau_co) * 0.0001
            asymmetric_parameter = jnp.ones_like(dtau_co) * 0.0001

            return dtau_co, single_scattering_albedo, asymmetric_parameter

    opart = OpartReflectPure(pressure_top=1.0e-5, pressure_btm=1.0e1, nlayer=200)
    opalayer = OpaLayer(opart)

    def layer_update_function(carry_ip1, params):
        carry_ip1 = opart.update_layer(carry_ip1, params)
        return carry_ip1, None

    temperature = opart.powerlaw_temperature(1300.0, 0.1)
    mixing_ratio = opart.constant_mmr_profile(0.01)
    layer_params = [temperature, opart.pressure, opart.dParr, mixing_ratio]

    albedo = 0.5
    incoming_flux = jnp.ones_like(opalayer.nu_grid)
    reflectivity_surface = albedo * jnp.ones_like(opalayer.nu_grid)
    source_bottom = jnp.zeros_like(opalayer.nu_grid)

    flux = opart(
        layer_params,
        layer_update_function,
        reflectivity_surface,
        source_bottom,
        incoming_flux,
    )

    import matplotlib.pyplot as plt

    plt.plot(opalayer.nu_grid, flux)
    plt.show()<|MERGE_RESOLUTION|>--- conflicted
+++ resolved
@@ -1,12 +1,7 @@
 from exojax.spec.atmrt import ArtCommon
 from exojax.utils.constants import opfac
 from exojax.spec.rtlayer import fluxsum_scan
-<<<<<<< HEAD
-
-#   from exojax.spec.rtlayer import fluxsum_vector  # same cost as fluxsum_scan
-=======
 #from exojax.spec.rtlayer import fluxsum_vector  # same cost as fluxsum_scan
->>>>>>> 4dc35219
 from exojax.spec.planck import piB
 from exojax.spec.rtransfer import initialize_gaussian_quadrature
 from exojax.spec.rtransfer import setrt_toonhm
