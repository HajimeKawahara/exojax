--- conflicted
+++ resolved
@@ -19,93 +19,6 @@
 from exojax.utils.instfunc import resolution_to_gaussian_std
 from exojax.test.data import SAMPLE_SPECTRA_CH4_NEW
 
-<<<<<<< HEAD
-#given gravity, temperature exponent, MMR
-g = gravity_jupiter(0.88, 33.2)
-alpha = 0.1
-MMR_CH4 = 0.0059
-vsini = 20.0
-RV = 10.0
-T0 = 1200.0
-
-#obs grid
-Nx = 1500
-nusd, wavd, res = wavenumber_grid(16370.,
-                                  16550.,
-                                  Nx,
-                                  unit="AA",
-                                  xsmode="modit")
-
-Nx = 7500
-nu_grid, wav, res = wavenumber_grid(np.min(wavd) - 10.0,
-                                    np.max(wavd) + 10.0,
-                                    Nx,
-                                    unit='AA',
-                                    xsmode='premodit')
-
-Tlow = 400.0
-Thigh = 1500.0
-art = ArtTransPure(nu_grid, pressure_top=1.e-8, pressure_btm=1.e2, nlayer=100)
-art.change_temperature_range(Tlow, Thigh)
-Mp = 33.2
-
-Rinst = 100000.
-beta_inst = resolution_to_gaussian_std(Rinst)
-
-### CH4 setting (PREMODIT)
-mdb = MdbExomol('.database/CH4/12C-1H4/YT10to10/',
-                nurange=nu_grid,
-                gpu_transfer=False)
-print('N=', len(mdb.nu_lines))
-diffmode = 1
-opa = OpaPremodit(mdb=mdb,
-                  nu_grid=nu_grid,
-                  diffmode=diffmode,
-                  auto_trange=[Tlow, Thigh],
-                  dit_grid_resolution=0.2)
-
-## CIA setting
-cdbH2H2 = CdbCIA('.database/H2-H2_2011.cia', nu_grid)
-opcia = OpaCIA(cdb=cdbH2H2, nu_grid=nu_grid)
-mmw = 2.33  # mean molecular weight
-mmrH2 = 0.74
-molmassH2 = molinfo.molmass_isotope('H2')
-vmrH2 = (mmrH2 * mmw / molmassH2)  # VMR
-
-gravity_btm = 2478.57
-radius_btm = RJ
-    
-
-#settings before HMC
-vsini_max = 100.0
-vr_array = velocity_grid(res, vsini_max)
-
-
-# raw spectrum model given T0
-def flux_model(T0, vsini, RV):
-    #T-P model
-    Tarr = art.powerlaw_temperature(T0, alpha)
-    gravity = art.gravity_profile(Tarr, mmw, radius_btm, gravity_btm)
-
-    #molecule
-    xsmatrix = opa.xsmatrix(Tarr, art.pressure)
-    mmr_arr = art.constant_mmr_profile(MMR_CH4)
-    dtaumCH4 = art.opacity_profile_lines(xsmatrix, mmr_arr, opa.mdb.molmass, g)
-
-    #continuum
-    logacia_matrix = opcia.logacia_matrix(Tarr)
-    dtaucH2H2 = art.opacity_profile_cia(logacia_matrix, Tarr, vmrH2, vmrH2,
-                                        mmw, g)
-
-    dtau = dtaumCH4 + dtaucH2H2
-    F0 = art.run(dtau, Tarr)
-    Frot = convolve_rigid_rotation(F0, vr_array, vsini=vsini, u1=0.0, u2=0.0)
-    mu = ipgauss_sampling(nusd, nu_grid, Frot, beta_inst, RV, vr_array)
-
-    return mu
-
-
-=======
 if __name__ == "__main__":
     #given gravity, temperature exponent, MMR
     g = gravity_jupiter(0.88, 33.2)
@@ -192,7 +105,6 @@
         return mu
     
     
->>>>>>> 01300310
 #test and save
 #mu = flux_model(T0, vsini, RV)
 #import matplotlib.pyplot as plt
