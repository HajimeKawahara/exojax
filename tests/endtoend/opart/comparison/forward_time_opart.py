from exojax.spec.opacalc import OpaPremodit
from exojax.spec.opart import OpartEmisPure
from exojax.spec.layeropacity import single_layer_optical_depth
from exojax.utils.grids import wavenumber_grid
from exojax.spec.api import MdbExomol
from exojax.utils.astrofunc import gravity_jupiter
import time
import tqdm
import jax.profiler
import jax.numpy as jnp
from jax import config
config.update("jax_enable_x64", True)
from jax_smi import initialise_tracking
initialise_tracking()

class OpaLayer:
    # user defined class, needs to define self.nugrid
    def __init__(self, Nnus=100000):
        self.nu_grid, self.wav, self.resolution = wavenumber_grid(
            #1900.0, 2300.0, Nnus, unit="cm-1", xsmode="premodit"
            2050.0, 2150.0, Nnus, unit="cm-1", xsmode="premodit"

        )
        self.mdb_co = MdbExomol(".database/CO/12C-16O/Li2015", nurange=self.nu_grid)
        self.opa_co = OpaPremodit(
            self.mdb_co,
            self.nu_grid,
            auto_trange=[500.0, 1500.0],
            dit_grid_resolution=1.0,
            allow_32bit=True
        )
        self.gravity = gravity_jupiter(1.0, 10.0)


    #@partial(jit, static_argnums=(0,)) # this is not necessary and makes it significantly slow
    def __call__(self, params):
        temperature, pressure, dP, mixing_ratio = params
        xsv_co = self.opa_co.xsvector(temperature, pressure)
        dtau_co = single_layer_optical_depth(
            xsv_co, dP, mixing_ratio, self.mdb_co.molmass, self.gravity
        )
        return dtau_co

<<<<<<< HEAD
opalayer = OpaLayer(Nnus=100000)
opart = OpartEmisPure(opalayer, pressure_top=1.0e-5, pressure_btm=1.0e1, nlayer=500, nstream=8)
=======
opalayer = OpaLayer(Nnus=40000)
opart = OpartEmisPure(opalayer, pressure_top=1.0e-5, pressure_btm=1.0e1, nlayer=200, nstream=8)
>>>>>>> da869f39
opart.change_temperature_range(400.0, 1500.0)
def layer_update_function(carry_tauflux, params):
    carry_tauflux = opart.update_layer(carry_tauflux, params)
    return carry_tauflux, None


Ntry = 10
T = jnp.array(range(0, Ntry)) + 1100.0
#mmr = jnp.ones(Ntry) * 0.01 + jnp.array(range(0, Ntry)) * 1.0e-5



ts = time.time()
#with jax.profiler.trace("/tmp/jax-trace", create_perfetto_link=True):
if True:
    fluxarr = []
    for i in tqdm.tqdm(range(Ntry)):
        temperature = opart.clip_temperature(opart.powerlaw_temperature(T[i], 0.1))

        mixing_ratio = opart.constant_mmr_profile(0.01)
        layer_params = [temperature, opart.pressure, opart.dParr, mixing_ratio]
        flux = opart(layer_params, layer_update_function)
        fluxarr.append(flux)
        #flux.block_until_ready()
  
te = time.time()
print("time=", te - ts)
plot = True
if plot:
    import matplotlib.pyplot as plt

    fig = plt.figure(figsize=(10,10))
    ax = fig.add_subplot(111)
    for i in range(Ntry):
        plt.plot(opalayer.nu_grid, fluxarr[i])
    #plt.yscale("log")
    plt.ylim(0,30000.0)
    plt.xlim(2080,2090)
    plt.savefig("forward_opart_800000.png")


jax.profiler.save_device_memory_profile("memory_opart.prof")<|MERGE_RESOLUTION|>--- conflicted
+++ resolved
@@ -17,8 +17,8 @@
     # user defined class, needs to define self.nugrid
     def __init__(self, Nnus=100000):
         self.nu_grid, self.wav, self.resolution = wavenumber_grid(
-            #1900.0, 2300.0, Nnus, unit="cm-1", xsmode="premodit"
-            2050.0, 2150.0, Nnus, unit="cm-1", xsmode="premodit"
+            1900.0, 2300.0, Nnus, unit="cm-1", xsmode="premodit"
+            #2050.0, 2150.0, Nnus, unit="cm-1", xsmode="premodit"
 
         )
         self.mdb_co = MdbExomol(".database/CO/12C-16O/Li2015", nurange=self.nu_grid)
@@ -41,13 +41,8 @@
         )
         return dtau_co
 
-<<<<<<< HEAD
-opalayer = OpaLayer(Nnus=100000)
-opart = OpartEmisPure(opalayer, pressure_top=1.0e-5, pressure_btm=1.0e1, nlayer=500, nstream=8)
-=======
-opalayer = OpaLayer(Nnus=40000)
+opalayer = OpaLayer(Nnus=200000)
 opart = OpartEmisPure(opalayer, pressure_top=1.0e-5, pressure_btm=1.0e1, nlayer=200, nstream=8)
->>>>>>> da869f39
 opart.change_temperature_range(400.0, 1500.0)
 def layer_update_function(carry_tauflux, params):
     carry_tauflux = opart.update_layer(carry_tauflux, params)
@@ -79,14 +74,13 @@
 if plot:
     import matplotlib.pyplot as plt
 
-    fig = plt.figure(figsize=(10,10))
+    fig = plt.figure(figsize=(10,5))
     ax = fig.add_subplot(111)
     for i in range(Ntry):
         plt.plot(opalayer.nu_grid, fluxarr[i])
     #plt.yscale("log")
     plt.ylim(0,30000.0)
-    plt.xlim(2080,2090)
-    plt.savefig("forward_opart_800000.png")
+    plt.savefig("forward_opart.png")
 
 
 jax.profiler.save_device_memory_profile("memory_opart.prof")