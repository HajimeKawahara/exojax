--- conflicted
+++ resolved
@@ -173,9 +173,6 @@
 @jit
 def rtrun_emis_scat_lart_toonhm(dtau, single_scattering_albedo,
                                 asymmetric_parameter, source_matrix):
-<<<<<<< HEAD
-    """Radiative Transfer for emission spectrum using flux-based two-stream scattering LART solver w/ Toon Hemispheric Mean.
-=======
     """Radiative Transfer for emission spectrum using flux-based two-stream scattering LART solver w/ Toon Hemispheric Mean with no surface.
 
     Args:
@@ -229,7 +226,6 @@
 def setrt_toonhm(dtau, single_scattering_albedo,
                                 asymmetric_parameter, source_matrix):
     """sets rt for rtrun assming Toon Hemispheric Mean 
->>>>>>> d32c0df1
 
     Args:
         dtau (_type_): _description_
@@ -268,13 +264,7 @@
         scat_coeff, trans_coeff, piB, upper_diagonal_top, diagonal_top,
         vector_top)
 
-<<<<<<< HEAD
-    cumTtilde, Qtilde, spectrum = solve_lart_twostream_numpy(
-        diagonal, lower_diagonal, upper_diagonal, vector)
-    return spectrum, cumTtilde, Qtilde, trans_coeff, scat_coeff, piB
-=======
     return trans_coeff, scat_coeff, piB, diagonal, lower_diagonal, upper_diagonal, vector
->>>>>>> d32c0df1
 
 
 def manual_recover_tridiagonal(diagonal, lower_diagonal, upper_diagonal,
