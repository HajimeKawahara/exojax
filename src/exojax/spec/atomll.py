import numpy as np
from exojax.spec import atomllapi
from exojax.utils.constants import ccgs, m_u, kB, hcperk, ecgs, hcgs, Rcgs, a0, eV2wn
import jax.numpy as jnp
from jax.lax import scan
import warnings


def Sij0(A, gupper, nu_lines, elower, QTref_284, QTmask, Irwin=False):
    """Reference Line Strength in Tref=296K, S0.

    Note:
       Tref=296K

    Args:
       A: Einstein coefficient (s-1)
       gupper: the upper state statistical weight
       nu_lines: line center wavenumber (cm-1)
       elower: elower
       QTref_284: partition function Q(Tref)
       QTmask: mask to identify a rows of QTref_284 to apply for each line
       Irwin: if True(1), the partition functions of Irwin1981 is used, otherwise those of Barklem&Collet2016

    Returns:
       Sij(T): Line strength (cm)
    """
    Tref = 296.0

    # Assign Q(Tref) for each line
    QTref = np.zeros_like(QTmask, dtype=float)
    for i, mask in enumerate(QTmask):
        QTref[i] = QTref_284[mask]

    # Use Irwin_1981 for Fe I (mask==76)  #test211013Tako
    if Irwin == True:
        QTref[jnp.where(QTmask == 76)[0]] = atomllapi.partfn_Fe(Tref)

    S0 = -A*gupper*np.exp(-hcperk*elower/Tref)*np.expm1(-hcperk*nu_lines/Tref)\
        / (8.0*np.pi*ccgs*nu_lines**2*QTref)

    return S0


def gamma_vald3(T, PH, PHH, PHe, ielem, iion,
                nu_lines, elower, eupper, atomicmass, ionE,
                gamRad, gamSta, vdWdamp, enh_damp=1.0):  # , vdW_meth="V"):
    """HWHM of Lorentzian (cm-1) caluculated as gamma/(4*pi*c) [cm-1] for lines
    with the van der Waals gamma in the line list (VALD or Kurucz), otherwise
    estimated according to the Unsoeld (1955)

    Args:
      T: temperature (K)
      PH: hydrogen pressure (bar) #1 bar = 1e6 dyn/cm2
      PHH: H2 molecule pressure (bar)
      PHe: helium pressure (bar)
      ielem:  atomic number (e.g., Fe=26)
      iion:  ionized level (e.g., neutral=1, singly ionized=2, etc.)
      nu_lines:  transition waveNUMBER in [cm-1] (NOT frequency in [s-1])
      elower: excitation potential (lower level) [cm-1]
      eupper: excitation potential (upper level) [cm-1]
      atomicmass: atomic mass [amu]
      ionE: ionization potential [eV]
      gamRad: log of gamma of radiation damping (s-1) (https://www.astro.uu.se/valdwiki/Vald3Format)
      gamSta: log of gamma of Stark damping (s-1)
      vdWdamp:  log of (van der Waals damping constant / neutral hydrogen number) (s-1)
      enh_damp: empirical "enhancement factor" for classical Unsoeld's damping constant cf.) This coefficient (enh_damp) depends on  each species in some codes such as Turbospectrum. #tako210917
      chi_lam (=h*nu=1.2398e4/wvl[AA]): energy of a photon in the line (computed)
      C6: interaction constant (Eq.11.17 in Gray2005) (computed)
      logg6: log(gamma6) (Eq.11.29 in Gray2005) (computed)
      gam6H: 17*v**(0.6)*C6**(0.4)*N (computed) (v:relative velocity, N:number density of neutral perturber)
      Texp: temperature dependency (gamma6 \sim T**((1-α)/2) ranging 0.3–0.4)  (computed)

    Returns:
      gamma: pressure gamma factor (cm-1)

    Note:
       "/(4*np.pi*ccgs)" means:  damping constant -> HWHM of Lorentzian in [cm^-1]


    * Reference of van der Waals damping constant (pressure/collision gamma):
    *   Unsöld1955: https://ui.adsabs.harvard.edu/abs/1955psmb.book.....U
    *   Kurucz+1981: https://ui.adsabs.harvard.edu/abs/1981SAOSR.391.....K
    *   Barklem+1998: https://ui.adsabs.harvard.edu/abs/1998MNRAS.300..863B
    *   Barklem+2000: https://ui.adsabs.harvard.edu/abs/2000A&AS..142..467B
    *   Gray+2005: https://ui.adsabs.harvard.edu/abs/2005oasp.book.....G
    """
    gamRad = jnp.where(gamRad == 0., -99, gamRad)
    gamSta = jnp.where(gamSta == 0., -99, gamSta)
    chi_lam = nu_lines/eV2wn  # [cm-1] -> [eV]
    chi = elower/eV2wn  # [cm-1] -> [eV]

    # possibly with "ION**2" factor?
    C6 = 0.3e-30 * ((1/(ionE-chi-chi_lam)**2) - (1/(ionE-chi)**2))
    C6 = jnp.abs(C6)  # test2202
    gam6H = 1e20 * C6**0.4 * PH*1e6 / T**0.7
    gam6He = 1e20 * C6**0.4 * PHe*1e6*0.41336 / T**0.7
    gam6HH = 1e20 * C6**0.4 * PHH*1e6*0.85 / T**0.7
    gamma6 = enh_damp * (gam6H + gam6He + gam6HH)
    gamma_case1 = (gamma6 + 10**gamRad + 10**gamSta) / (4*np.pi*ccgs)
    # Avoid nan (appeared by np.log10(negative C6))
    # (Note: if statements is NOT compatible with JAX)
    # if len(jnp.where(jnp.isnan(gamma_case1))[0]) > 0:
    #     warnings.warn('nan were generated in gamma_case1 (), so they were replaced by 0.0 \n\t'+'The number of the lines with the nan: '+str(int(len(jnp.where(jnp.isnan(gamma_case1))[0]))))
    gamma_case1 = jnp.where(jnp.isnan(gamma_case1), 0., gamma_case1)

    Texp = 0.38  # Barklem+2000
    gam6H = 10**vdWdamp * (T/10000.)**Texp * PH*1e6 / (kB*T)
    gam6He = 10**vdWdamp * (T/10000.)**Texp * PHe*1e6*0.41336 / (kB*T)
    gam6HH = 10**vdWdamp * (T/10000.)**Texp * PHH*1e6*0.85 / (kB*T)
    gamma6 = gam6H + gam6He + gam6HH
    gamma_case2 = (gamma6 + 10**gamRad + 10**gamSta) / (4*np.pi*ccgs)
    # Adopt case2 for lines with vdW in VALD, otherwise Case1

    gamma = (gamma_case1 * jnp.where(vdWdamp >= 0., 1, 0) +
             gamma_case2 * jnp.where(vdWdamp < 0., 1, 0))

    return gamma


def gamma_uns(T, PH, PHH, PHe, ielem, iion,
              nu_lines, elower, eupper, atomicmass, ionE,
              gamRad, gamSta, vdWdamp, enh_damp=1.0):  # , vdW_meth="U"):
    """HWHM of Lorentzian (cm-1) estimated with the classical approximation by
    Unsoeld (1955)

    Args:
      T: temperature (K)
      PH: hydrogen pressure (bar)  #1 bar = 1e6 dyn/cm2
      PHH: H2 molecule pressure (bar)
      PHe: helium pressure (bar)
      ielem:  atomic number (e.g., Fe=26)
      iion:  ionized level (e.g., neutral=1, singly ionized=2, etc.)
      nu_lines:  transition waveNUMBER in [cm-1] (NOT frequency in [s-1])
      elower: excitation potential (lower level) [cm-1]
      eupper: excitation potential (upper level) [cm-1]
      atomicmass: atomic mass [amu]
      ionE: ionization potential [eV]
      gamRad: log of gamma of radiation damping (s-1) #(https://www.astro.uu.se/valdwiki/Vald3Format)
      gamSta: log of gamma of Stark damping (s-1)
      vdWdamp:  log of (van der Waals damping constant / neutral hydrogen number) (s-1)
      enh_damp: empirical "enhancement factor" for classical Unsoeld's damping constant cf.) This coefficient (enh_damp) depends on  each species in some codes such as Turbospectrum. #tako210917
      chi_lam (=h*nu=1.2398e4/wvl[AA]): energy of a photon in the line (computed)
      C6: interaction constant (Eq.11.17 in Gray2005) (computed)
      logg6: log(gamma6) (Eq.11.29 in Gray2005) (computed)
      gam6H: 17*v**(0.6)*C6**(0.4)*N (v:relative velocity, N:number density of neutral perturber) (computed)
      Texp: temperature dependency (gamma6 \sim T**((1-α)/2) ranging 0.3–0.4)(computed)

    Returns:
      gamma: pressure gamma factor (cm-1)

    Note:
       "/(4*np.pi*ccgs)" means:  damping constant -> HWHM of Lorentzian in [cm^-1]

    * Reference of van der Waals damping constant (pressure/collision gamma):
    *  Unsöld1955: https://ui.adsabs.harvard.edu/abs/1955psmb.book.....U
    *  Kurucz+1981: https://ui.adsabs.harvard.edu/abs/1981SAOSR.391.....K
    *  Barklem+1998: https://ui.adsabs.harvard.edu/abs/1998MNRAS.300..863B
    *  Barklem+2000: https://ui.adsabs.harvard.edu/abs/2000A&AS..142..467B
    *  Gray+2005: https://ui.adsabs.harvard.edu/abs/2005oasp.book.....G
    """
    gamRad = jnp.where(gamRad == 0., -99, gamRad)
    gamSta = jnp.where(gamSta == 0., -99, gamSta)
    chi_lam = nu_lines/eV2wn  # [cm-1] -> [eV]
    chi = elower/eV2wn  # [cm-1] -> [eV]

    # possibly with "ION**2" factor?
    C6 = 0.3e-30 * ((1/(ionE-chi-chi_lam)**2) - (1/(ionE-chi)**2))
    gam6H = 1e20 * C6**0.4 * PH*1e6 / T**0.7
    gam6He = 1e20 * C6**0.4 * PHe*1e6*0.41336 / T**0.7
    gam6HH = 1e20 * C6**0.4 * PHH*1e6*0.85 / T**0.7
    gamma6 = enh_damp * (gam6H + gam6He + gam6HH)
    gamma_case1 = (gamma6 + 10**gamRad + 10**gamSta) / (4*np.pi*ccgs)
    # Avoid nan (appeared by np.log10(negative C6))
    gamma = jnp.where(jnp.isnan(gamma_case1), 0., gamma_case1)

    return gamma


def gamma_KA3(T, PH, PHH, PHe, ielem, iion,
              nu_lines, elower, eupper, atomicmass, ionE,
              gamRad, gamSta, vdWdamp, enh_damp=1.0):  # , vdW_meth="KA3"):
    """HWHM of Lorentzian (cm-1) caluculated with the 3rd equation in p.4 of
    Kurucz&Avrett1981.

    Args:
      T: temperature (K)
      PH: hydrogen pressure (bar)  #1 bar = 1e6 dyn/cm2
      PHH: H2 molecule pressure (bar)
      PHe: helium pressure (bar)
      ielem:  atomic number (e.g., Fe=26)
      iion:  ionized level (e.g., neutral=1, singly ionized=2, etc.)
      nu_lines:  transition waveNUMBER in [cm-1] (NOT frequency in [s-1])
      elower: excitation potential (lower level) [cm-1]
      eupper: excitation potential (upper level) [cm-1]
      atomicmass: atomic mass [amu]
      ionE: ionization potential [eV]
      gamRad: log of gamma of radiation damping (s-1) #(https://www.astro.uu.se/valdwiki/Vald3Format)
      gamSta: log of gamma of Stark damping (s-1)
      vdWdamp:  log of (van der Waals damping constant / neutral hydrogen number) (s-1)
      enh_damp: empirical "enhancement factor" for classical Unsoeld's damping constant cf.) This coefficient (enh_damp) depends on  each species in some codes such as Turbospectrum. #tako210917
      chi_lam (=h*nu=1.2398e4/wvl[AA]): energy of a photon in the line (computed)
      C6: interaction constant (Eq.11.17 in Gray2005) (computed)
      logg6: log(gamma6) (Eq.11.29 in Gray2005) (computed)
      gam6H: 17*v**(0.6)*C6**(0.4)*N (v:relative velocity, N:number density of neutral perturber) (computed)
      Texp: temperature dependency (gamma6 \sim T**((1-α)/2) ranging 0.3–0.4) (computed)

    Returns:
      gamma: pressure gamma factor (cm-1)

    Note:
      "/(4*np.pi*ccgs)" means:  damping constant -> HWHM of Lorentzian in [cm^-1]

    * Reference of van der Waals damping constant (pressure/collision gamma):
    *  Kurucz+1981: https://ui.adsabs.harvard.edu/abs/1981SAOSR.391.....K
    *  Barklem+1998: https://ui.adsabs.harvard.edu/abs/1998MNRAS.300..863B
    *  Barklem+2000: https://ui.adsabs.harvard.edu/abs/2000A&AS..142..467B
    *  Gray+2005: https://ui.adsabs.harvard.edu/abs/2005oasp.book.....G
    """
    gamRad = jnp.where(gamRad == 0., -99, gamRad)
    gamSta = jnp.where(gamSta == 0., -99, gamSta)
    Zeff = iion  # effective charge (=1 for Fe I, 2 for Fe II, etc.)

    # Square of effective quantum number of the upper state
    n_eff2_upper = Rcgs * Zeff**2 / (ionE*eV2wn - eupper)
    n_eff2_lower = Rcgs * Zeff**2 / (ionE*eV2wn - elower)
    # Mean of square of radius (in units of a0, the radius of the first Bohr orbit; p.320 in Aller (1963); https://ui.adsabs.harvard.edu/abs/1963aass.book.....A)
    # for iron group elements (5th equation in Kurucz&Avrett1981)
    msr_upper_iron = (45-ielem)/Zeff
    # for other elements (6th equation in Kurucz&Avrett1981)
    msr_upper_noiron = jnp.where(
        n_eff2_upper > 0., (2.5 * (n_eff2_upper/Zeff)**2), 25)
    msr_upper = jnp.where((ielem >= 26) & (ielem <= 28),
                          msr_upper_iron, msr_upper_noiron)
    msr_lower = 2.5 * (n_eff2_lower/Zeff)**2

    gap_msr = msr_upper - msr_lower
    gap_msr_rev = gap_msr * \
        jnp.where(
            gap_msr < 0, -1., 1.)  # Reverse upper and lower if necessary (TBC) #test2109\\\\
    gap_msr_rev_cm = a0**2 * gap_msr_rev  # [Bohr radius -> cm]
    gam6H = 17 * (8*kB*T*(1./atomicmass+1./1.)/(np.pi*m_u))**0.3 \
        * (6.63e-25*ecgs**2/hcgs*(gap_msr_rev_cm))**0.4 \
        * PH*1e6 / (kB*T)
    gam6He = 17 * (8*kB*T*(1./atomicmass+1./4.)/(np.pi*m_u))**0.3 \
        * (2.07e-25*ecgs**2/hcgs*(gap_msr_rev_cm))**0.4 \
        * PHe*1e6 / (kB*T)
    gam6HH = 17 * (8*kB*T*(1./atomicmass+1./2.)/(np.pi*m_u))**0.3 \
        * (8.04e-25*ecgs**2/hcgs*(gap_msr_rev_cm))**0.4 \
        * PHH*1e6 / (kB*T)
    gamma6 = gam6H + gam6He + gam6HH
    gamma = (gamma6 + 10**gamRad + 10**gamSta) / (4*np.pi*ccgs)

    return gamma


def gamma_KA4(T, PH, PHH, PHe, ielem, iion,
              nu_lines, elower, eupper, atomicmass, ionE,
              gamRad, gamSta, vdWdamp, enh_damp=1.0):  # , vdW_meth="KA4"):
    """HWHM of Lorentzian (cm-1) caluculated with the 4rd equation in p.4 of
    Kurucz&Avrett1981.

    Args:
      T: temperature (K)
      PH: hydrogen pressure (bar)  #1 bar = 1e6 dyn/cm2
      PHH: H2 molecule pressure (bar)
      PHe: helium pressure (bar)
      ielem:  atomic number (e.g., Fe=26)
      iion:  ionized level (e.g., neutral=1, singly ionized=2, etc.)
      nu_lines:  transition waveNUMBER in [cm-1] (NOT frequency in [s-1])
      elower: excitation potential (lower level) [cm-1]
      eupper: excitation potential (upper level) [cm-1]
      atomicmass: atomic mass [amu]
      ionE: ionization potential [eV]
      gamRad: log of gamma of radiation damping (s-1) #(https://www.astro.uu.se/valdwiki/Vald3Format)
      gamSta: log of gamma of Stark damping (s-1)
      vdWdamp:  log of (van der Waals damping constant / neutral hydrogen number) (s-1)
      enh_damp: empirical "enhancement factor" for classical Unsoeld's damping constant
          #cf.) This coefficient (enh_damp) depends on  each species in some codes such as Turbospectrum. #tako210917
      chi_lam (=h*nu=1.2398e4/wvl[AA]): energy of a photon in the line (computed)
      C6: interaction constant (Eq.11.17 in Gray2005) (computed)
      logg6: log(gamma6) (Eq.11.29 in Gray2005) (computed)
      gam6H: 17*v**(0.6)*C6**(0.4)*N (v:relative velocity, N:number density of neutral perturber) (computed)
      Texp: temperature dependency (gamma6 \sim T**((1-α)/2) ranging 0.3–0.4) (computed)

    Returns:
      gamma: pressure gamma factor (cm-1)

    Note:
       Approximation of case4 assume "that the atomic weight A is much greater than 4, and that the mean-square-radius of the lower level <r^2>_lo is small compared to <r^2>_up".
    "/(4*np.pi*ccgs)" means:  damping constant -> HWHM of Lorentzian in [cm^-1]

    * Reference of van der Waals damping constant (pressure/collision gamma):
    * Kurucz+1981: https://ui.adsabs.harvard.edu/abs/1981SAOSR.391.....K
    * Barklem+1998: https://ui.adsabs.harvard.edu/abs/1998MNRAS.300..863B
    * Barklem+2000: https://ui.adsabs.harvard.edu/abs/2000A&AS..142..467B
    * Gray+2005: https://ui.adsabs.harvard.edu/abs/2005oasp.book.....G
    """
    gamRad = jnp.where(gamRad == 0., -99, gamRad)
    gamSta = jnp.where(gamSta == 0., -99, gamSta)
    Zeff = iion  # effective charge (=1 for Fe I, 2 for Fe II, etc.)

    # Square of effective quantum number of the upper state
    n_eff2_upper = Rcgs * Zeff**2 / (ionE*eV2wn - eupper)
    # Mean of square of radius (in units of a0, the radius of the first Bohr orbit; p.320 in Aller (1963); https://ui.adsabs.harvard.edu/abs/1963aass.book.....A)
    # for iron group elements (5th equation in Kurucz&Avrett1981)
    msr_upper_iron = (45-ielem)/Zeff
    # for other elements (6th equation in Kurucz&Avrett1981)
    msr_upper_noiron = jnp.where(
        n_eff2_upper > 0., (2.5 * (n_eff2_upper/Zeff)**2), 25)
    msr_upper = jnp.where((ielem >= 26) & (ielem <= 28),
                          msr_upper_iron, msr_upper_noiron)

    gamma6 = 4.5e-9 * msr_upper**0.4 \
        * ((PH + 0.42*PHe + 0.85*PHH)*1e6/(kB*T)) * (T/10000.)**0.3
    gamma = (gamma6 + 10**gamRad + 10**gamSta) / (4*np.pi*ccgs)

    return gamma


def gamma_KA3s(T, PH, PHH, PHe, ielem, iion,
               nu_lines, elower, eupper, atomicmass, ionE,
               gamRad, gamSta, vdWdamp, enh_damp=1.0):  # , vdW_meth="KA3s"): (supplemetary)
    """(supplemetary:) HWHM of Lorentzian (cm-1) caluculated with the 3rd
    equation in p.4 of Kurucz&Avrett1981 but without discriminating iron group
    elements.

    Args:
      T: temperature (K)
      PH: hydrogen pressure (bar)  #1 bar = 1e6 dyn/cm2
      PHH: H2 molecule pressure (bar)
      PHe: helium pressure (bar)
      ielem:  atomic number (e.g., Fe=26)
      iion:  ionized level (e.g., neutral=1, singly ionized=2, etc.)
      nu_lines:  transition waveNUMBER in [cm-1] (NOT frequency in [s-1])
      elower: excitation potential (lower level) [cm-1]
      eupper: excitation potential (upper level) [cm-1]
      atomicmass: atomic mass [amu]
      ionE: ionization potential [eV]
      gamRad: log of gamma of radiation damping (s-1) #(https://www.astro.uu.se/valdwiki/Vald3Format)
      gamSta: log of gamma of Stark damping (s-1)
      vdWdamp:  log of (van der Waals damping constant / neutral hydrogen number) (s-1)
      enh_damp: empirical "enhancement factor" for classical Unsoeld's damping constant cf.) This coefficient (enh_damp) depends on  each species in some codes such as Turbospectrum. #tako210917
      chi_lam (=h*nu=1.2398e4/wvl[AA]): energy of a photon in the line (computed)
      C6: interaction constant (Eq.11.17 in Gray2005) (computed)
      logg6: log(gamma6) (Eq.11.29 in Gray2005) (computed)
      gam6H: 17*v**(0.6)*C6**(0.4)*N (v:relative velocity, N:number density of neutral perturber) (computed)
      Texp: temperature dependency (gamma6 \sim T**((1-α)/2) ranging 0.3–0.4)(computed)

    Returns:
      gamma: pressure gamma factor (cm-1)

    Note:
      "/(4*np.pi*ccgs)" means:  damping constant -> HWHM of Lorentzian in [cm^-1]

    * Reference of van der Waals damping constant (pressure/collision gamma):
    *  Kurucz+1981: https://ui.adsabs.harvard.edu/abs/1981SAOSR.391.....K
    *  Barklem+1998: https://ui.adsabs.harvard.edu/abs/1998MNRAS.300..863B
    *  Barklem+2000: https://ui.adsabs.harvard.edu/abs/2000A&AS..142..467B
    *  Gray+2005: https://ui.adsabs.harvard.edu/abs/2005oasp.book.....G
    """
    gamRad = jnp.where(gamRad == 0., -99, gamRad)
    gamSta = jnp.where(gamSta == 0., -99, gamSta)
    Zeff = iion  # effective charge (=1 for Fe I, 2 for Fe II, etc.)

    # Square of effective quantum number of the upper state
    n_eff2_upper = Rcgs * Zeff**2 / (ionE*eV2wn - eupper)
    n_eff2_lower = Rcgs * Zeff**2 / (ionE*eV2wn - elower)
    # Mean of square of radius (in units of a0, the radius of the first Bohr orbit; p.320 in Aller (1963); https://ui.adsabs.harvard.edu/abs/1963aass.book.....A)
    # for other elements (6th equation in Kurucz&Avrett1981)
    msr_upper_noiron = jnp.where(
        n_eff2_upper > 0., (2.5 * (n_eff2_upper/Zeff)**2), 25)
    msr_upper = msr_upper_noiron
    msr_lower = 2.5 * (n_eff2_lower/Zeff)**2

    gap_msr = msr_upper - msr_lower
    gap_msr_rev = gap_msr * \
        jnp.where(
            gap_msr < 0, -1., 1.)  # Reverse upper and lower if necessary (TBC) #test2109\\\\
    gap_msr_rev_cm = a0**2 * gap_msr_rev  # [Bohr radius -> cm]
    gam6H = 17 * (8*kB*T*(1./atomicmass+1./1.)/(np.pi*m_u))**0.3 \
        * (6.63e-25*ecgs**2/hcgs*(gap_msr_rev_cm))**0.4 \
        * PH*1e6 / (kB*T)
    gam6He = 17 * (8*kB*T*(1./atomicmass+1./4.)/(np.pi*m_u))**0.3 \
        * (2.07e-25*ecgs**2/hcgs*(gap_msr_rev_cm))**0.4 \
        * PHe*1e6 / (kB*T)
    gam6HH = 17 * (8*kB*T*(1./atomicmass+1./2.)/(np.pi*m_u))**0.3 \
        * (8.04e-25*ecgs**2/hcgs*(gap_msr_rev_cm))**0.4 \
        * PHH*1e6 / (kB*T)
    gamma6 = gam6H + gam6He + gam6HH
    gamma = (gamma6 + 10**gamRad + 10**gamSta) / (4*np.pi*ccgs)

    return gamma


def get_unique_species(adb):
    """Extract a unique list of line contributing species from VALD atomic
    database (adb)

    Args:
       adb: adb instance made by the AdbVald class in moldb.py

    Returns:
       uspecies: unique elements of the combination of ielem and iion (jnp.array with a shape of N_UniqueSpecies x 2(ielem and iion))
    """
    seen = []
    def get_unique_list(seq): return [
        x for x in seq if x not in seen and not seen.append(x)]
    uspecies = jnp.array(get_unique_list(
        jnp.vstack([adb.ielem, adb.iion]).T.tolist()))
    return uspecies


def ielemion_to_FastChemSymbol(ielem, iion):
    """Translate atomic number and ionization level into SpeciesSymbol in
    FastChem.

    Args:
        ielem:  atomic number (int) (e.g., Fe=26)
        iion:  ionized level (int) (e.g., neutral=1, singly)

    Returns:
        SpeciesSymbol in FastChem (str) (cf. https://github.com/exoclime/FastChem/blob/master/input/logK_ext.dat)
    """
    return ((atomllapi.PeriodicTable[ielem] + '1' + '+'*(iion-1)).rstrip('1'))


def get_VMR_uspecies(uspecies, mods_ID, mods):
    """Extract VMR arrays of the species that contribute the opacity
    ("uspecies" made with "get_unique_species")

    Args:
        uspecies: jnp.array of unique list of the species contributing the opacity [N_species x 2(ielem and iion)]
        mods_ID: jnp.array listing the species whose abundances are different from the solar [N_modified_species x 2(ielem and iion)]
        mods: jnp.array of each abundance deviation from the Sun [dex] for each modified species listed in mods_ID [N_modified_species]

    Returns:
        VMR_uspecies: jnp.array of volume mixing ratio [N_species]
    """
    mods_ID_uspecies = jnp.zeros(len(mods_ID), dtype=int)

    def f_miu(i_and_arr, sp):
        i, arr = i_and_arr
        i_and_arr = i + \
            1, jnp.where(((mods_ID[:, 0] == sp[0]) & (
                mods_ID[:, 1] == sp[1])), i, arr)
        return (i_and_arr, sp)
    mods_ID_uspecies = scan(f_miu, (0, mods_ID_uspecies), uspecies)[0][1]

    ipccd = atomllapi.load_atomicdata()
    ItIoI = atomllapi.ielem_to_index_of_ipccd
    Narr = jnp.array(10**(ipccd['solarA']))  # number density in the Sun

    def f_vmr(i, sp): return (i, jnp.where(sp[1] == 1,
                                           Narr[ItIoI[sp[0]]] / jnp.sum(Narr),
                                           Narr[ItIoI[sp[0]]] / jnp.sum(Narr) * 1e-10))
    VMR_uspecies = scan(f_vmr, 0, uspecies)[1]

    def f_mod(i_and_VMR, i_MIU):
        i, VMR_uspecies = i_and_VMR
        i_and_VMR = i + \
            1, VMR_uspecies.at[i_MIU].set(VMR_uspecies[i_MIU]*10**mods[i])
        return (i_and_VMR, i_MIU)
    VMR_uspecies = scan(f_mod, (0, VMR_uspecies), mods_ID_uspecies)[0][1]

    return VMR_uspecies


def get_VMR_uspecies_FC(FCSpIndex_uspecies, mixing_ratios):
    """By using FastChem, extract volume mixing ratio (VMR) of the species that
    contribute the opacity ("uspecies" made with "get_unique_species")

    Args:
        FCSpIndex_uspecies: SpeciesIndex in FastChem for each species of interest [N_species]
        mixing_ratios: volume mixing ratios of all available gases calculated using fastchem2_call.run_fastchem [N_layer x N_species]

    Returns:
        VMR_uspecies: VMR of each species in each atmospheric layer [N_species x N_layer]
    """
    def floop(i_sp, VMR_sp):
        VMR_sp = mixing_ratios[:, FCSpIndex_uspecies[i_sp]]
        i_sp = i_sp + 1
        return (i_sp, VMR_sp)

    i, VMR_uspecies = scan(floop, 0, jnp.zeros(len(FCSpIndex_uspecies)))
    return VMR_uspecies


def uspecies_info(uspecies, ielem_to_index_of_ipccd, mods_ID=jnp.array([[0, 0], ]), mods=jnp.array([0, ]), mods_id_trans=jnp.array([])):
    """Provide arrays of information of the species that contribute the opacity
    ("uspecies" made with "get_unique_species")

    Args:
       uspecies: jnp.array of unique list of the species contributing the opacity
       ielem_to_index_of_ipccd: jnp.array for conversion from ielem to the index of ipccd
       mods_ID: jnp.array listing the species whose abundances are different from the solar
       mods: jnp.array of each abundance deviation from the Sun [dex] for each modified species in mods_ID
       mods_id_trans: jnp.array for converting index in "mods_ID" of each species into index in uspecies

    Returns:
       MMR_uspecies_list: jnp.array of mass mixing ratio in the Sun of each species in "uspecies"
       atomicmass_uspecies_list: jnp.array of atomic mass [amu] of each species in "uspecies"
       mods_uspecies_list: jnp.array of abundance deviation from the Sun [dex] for each species in "uspecies"
    """
    ipccd = atomllapi.load_atomicdata()
    Narr = jnp.array(10**(ipccd['solarA']))  # number density
    # mass of each neutral atom per particle [amu]
    massarr = jnp.array(ipccd['mass'])
    Nmassarr = Narr * massarr  # mass density of each neutral species

    def floopMMR(i, arr):
        arr = Nmassarr[ielem_to_index_of_ipccd[uspecies[i][0]]
                       ] / jnp.sum(Nmassarr)
        i = i + 1
        return (i, arr)
    MMR_uspecies_list = scan(floopMMR, 0, np.zeros(len(uspecies)))[1]

    def floopAM(i, arr):
        arr = massarr[ielem_to_index_of_ipccd[uspecies[i][0]]]
        i = i + 1
        return (i, arr)
    atomicmass_uspecies_list = scan(
        floopAM, 0, np.zeros(len(uspecies)))[1]  # [amu]

    # for i, mit in enumerate(mods_id_trans):
    # mods_uspecies_list[mit] = mods[i]
    def f_Mmul(msi, null):
        ms, i = msi
        mit = mods_id_trans[i]
        ms = (ms.at[mit].set(mods[i]))
        i = i + 1
        msi = [ms, i]
        return (msi, null)
    length = len(mods)

    def g_Mmul(msi0):
        msi, null = scan(f_Mmul, msi0, None, length)
        return msi[0]

    mods_uspecies_list = jnp.zeros(len(uspecies))
    mods_uspecies_list = g_Mmul([mods_uspecies_list, 0])

    return (MMR_uspecies_list, atomicmass_uspecies_list, mods_uspecies_list)


def sep_arr_of_sp(arr, adb, trans_jnp=True, inttype=False):
<<<<<<< HEAD
    """Split by species (atoms or ions) the jnp.array stored as an instance variable in adb, and pad with zeros to adjust the length

    Args:
        arr: array of a parameter (one of the attributes of adb below) [N_line]
        adb: adb instance made by the AdbVald class in moldb.py
        trans_jnp: if True, the output is converted to jnp.array (dtype='float32')
        inttype: if True (along with trans_jnp = True), the output is converted to jnp.array of dtype='int32'

    Returns:
        arr_stacksp: species-separated array [N_species x N_line_max]
=======
    """Split by species the jnp.array stored as instance variable in adb, and
    pad with zeros to adjust the length.

    Args:
       arr: array to be splitted
       adb: adb instance
       trans_jnp:
       inttype:

    Returns:
       splitted array

>>>>>>> 101010ea
    """
    uspecies = get_unique_species(adb)
    N_usp = len(uspecies)
    len_of_eachsp = np.zeros(N_usp, dtype='int')
    for i, sp in enumerate(uspecies):
        len_of_eachsp[i] = len(
            np.where((adb.ielem == sp[0]) * (adb.iion == sp[1]))[0])
    L_max = np.max(len_of_eachsp)

    arr_stacksp = np.zeros([N_usp, L_max])
    def pad0(arr, L): return np.pad(arr, ((0, L-len(arr))))
    for i, sp in enumerate(uspecies):
        index_sp = np.where((adb.ielem == sp[0]) * (adb.iion == sp[1]))[0]
        arr_t = jnp.take(arr, index_sp)
        arr_tp = pad0(arr_t, L_max)
        arr_stacksp[i] = arr_tp
    if trans_jnp:
        if inttype:
            arr_stacksp = jnp.array(arr_stacksp, dtype='int32')
        else:
            arr_stacksp = jnp.array(arr_stacksp)

    return arr_stacksp


def padding_2Darray_for_each_atom(orig_arr, adb, sp):
    """Extract only data of the species of interest from 2D-array and pad with
    zeros to adjust the length.

    Args:
        orig_arr: array [N_any (e.g., N_nu or N_layer), N_line]
            Note that if your ARRAY is 1D, it must be broadcasted with ARRAY[None,:], and the output must be also reshaped with OUTPUTARRAY.reshape(ARRAY.shape)
        adb: adb instance made by the AdbVald class in moldb.py
        sp: array of [ielem, iion]

    Returns:
       padded_valid_arr
    """
    orig_arr = orig_arr.T
    valid_indices = jnp.where(
        (adb.ielem == sp[0]) * (adb.iion == sp[1]), jnp.arange(adb.ielem.shape[0]), adb.ielem.shape[0])
    padding_zero = jnp.zeros([1, orig_arr.shape[1]])
    padded_arr = jnp.concatenate([orig_arr, padding_zero])
    padded_valid_arr = padded_arr[jnp.sort(valid_indices)]
    padded_valid_arr = padded_valid_arr.T
    return padded_valid_arr


def interp_QT284(T, T_gQT, gQT_284species):
    """interpolated partition function of all 284 species.

    Args:
        T: temperature
        T_gQT: temperature in the grid obtained from the adb instance [N_grid(42)]
        gQT_284species: partition function in the grid from the adb instance [N_species(284) x N_grid(42)]

    Returns:
        QT_284: interpolated partition function at T Q(T) for all 284 Atomic Species [284]
    """
    list_gQT_eachspecies = gQT_284species.tolist()
    listofDA_gQT_eachspecies = list(
        map(lambda x: jnp.array(x), list_gQT_eachspecies))
    listofQT = list(map(lambda x: jnp.interp(
        T, T_gQT, x), listofDA_gQT_eachspecies))
    QT_284 = jnp.array(listofQT)
    return QT_284<|MERGE_RESOLUTION|>--- conflicted
+++ resolved
@@ -543,7 +543,6 @@
 
 
 def sep_arr_of_sp(arr, adb, trans_jnp=True, inttype=False):
-<<<<<<< HEAD
     """Split by species (atoms or ions) the jnp.array stored as an instance variable in adb, and pad with zeros to adjust the length
 
     Args:
@@ -554,20 +553,6 @@
 
     Returns:
         arr_stacksp: species-separated array [N_species x N_line_max]
-=======
-    """Split by species the jnp.array stored as instance variable in adb, and
-    pad with zeros to adjust the length.
-
-    Args:
-       arr: array to be splitted
-       adb: adb instance
-       trans_jnp:
-       inttype:
-
-    Returns:
-       splitted array
-
->>>>>>> 101010ea
     """
     uspecies = get_unique_species(adb)
     N_usp = len(uspecies)
