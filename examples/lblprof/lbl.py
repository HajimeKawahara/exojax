import pandas as pd
import numpy as np
import matplotlib.pyplot as plt
import jax.numpy as jnp

dat=pd.read_csv("../tutorial/spectrum.txt",delimiter=",",names=("wav","flux"))
#data generated by Forward modeling.ipynb
wavd=dat["wav"].values
flux=dat["flux"].values
nusd=jnp.array(1.e8/wavd[::-1])
sigmain=0.05
norm=40000
nflux=flux/norm+np.random.normal(0,sigmain,len(wavd))


from exojax.spec.lpf import xsmatrix
from exojax.spec.exomol import gamma_exomol
from exojax.spec.hitran import SijT, doppler_sigma, gamma_natural, gamma_hitran
from exojax.spec.hitrancia import read_cia, logacia
from exojax.spec.rtransfer import rtrun, dtauM, dtauCIA, nugrid
from exojax.spec import planck, response
from exojax.spec.lpf import xsvector
from exojax.spec import molinfo
from exojax.utils.constants import RJ, pc, Rs, c


# The model is almost same as the forward modeling, but we will infer here Rp, RV, MMR_CO, T0, alpha, and Vsini. 
# In[7]:


from exojax.spec import rtransfer as rt
NP=100
Parr, dParr, k=rt.pressure_layer(NP=NP)
Nx=1500
nus,wav,res=nugrid(np.min(wavd)-5.0,np.max(wavd)+5.0,Nx,unit="AA")

R=100000.
beta=c/(2.0*np.sqrt(2.0*np.log(2.0))*R)

molmassCO=molinfo.molmass("CO")
mmw=2.33 #mean molecular weight
mmrH2=0.74
molmassH2=molinfo.molmass("H2")
vmrH2=(mmrH2*mmw/molmassH2) #VMR

Mp = 33.2 #fixing mass...

# Loading the molecular database of CO and the CIA
# In[8]:


from exojax.spec import moldb, contdb
mdbCO=moldb.MdbExomol('.database/CO/12C-16O/Li2015',nus,crit=1.e-46)
cdbH2H2=contdb.CdbCIA('.database/H2-H2_2011.cia',nus)


# We have only 39 CO lines. 
# Again, numatrix should be precomputed prior to HMC-NUTS.


from exojax.spec import make_numatrix0
numatrix_CO=make_numatrix0(nus,mdbCO.nu_lines)

#Or you can use initspec.init_lpf instead.
from exojax.spec import initspec
numatrix_CO=initspec.init_lpf(mdbCO.nu_lines,nus)

#reference pressure for a T-P model                                             
Pref=1.0 #bar
ONEARR=np.ones_like(Parr)
ONEWAV=jnp.ones_like(nflux)


import jax.numpy as jnp
from jax import random
from jax import vmap, jit

import numpyro.distributions as dist
import numpyro
from numpyro.infer import MCMC, NUTS
from numpyro.infer import Predictive
from numpyro.diagnostics import hpdi


# In[14]:


smalla=1.0
smalldiag=smalla**2*jnp.identity(NP)


# Now we write the model, which is used in HMC-NUTS.

# In[15]:


def modelcov(t,tau,a):
    fac=1.e-5
    Dt = t - jnp.array([t]).T
    amp=a
    K=amp*jnp.exp(-(Dt)**2/2/(tau**2))+amp*fac*jnp.identity(NP)
    return K


# In[16]:


ZEROARR=jnp.zeros_like(Parr)
lnParr=jnp.log10(Parr)


# In[17]:


def model_c(nu1,y1):
    Rp = numpyro.sample('Rp', dist.Uniform(0.4,1.2))
    RV = numpyro.sample('RV', dist.Uniform(5.0,15.0))
    MMR_CO = numpyro.sample('MMR_CO', dist.Uniform(0.0,0.015))
    vsini = numpyro.sample('vsini', dist.Uniform(15.0,25.0))
    g=2478.57730044555*Mp/Rp**2 #gravity                                        
    u1=0.0
    u2=0.0
    
    #Layer-by-layer T-P model//   
    lnsT=6.0
#    lnsT = numpyro.sample('lnsT', dist.Uniform(3.0,5.0))
    sT=10**lnsT
    lntaup=0.5
#    lntaup =  numpyro.sample('lntaup', dist.Uniform(0,1))
    taup=10**lntaup    
    cov=modelcov(lnParr,taup,sT)

#    T0=numpyro.sample('T0', dist.Uniform(1000.0,1100.0))
<<<<<<< HEAD
    T0 =  numpyro.sample('T0', dist.Uniform(800,2000))
=======
    T0 =  numpyro.sample('T0', dist.Uniform(1000,2000))
>>>>>>> 59c223c0
    Tarr=numpyro.sample("Tarr", dist.MultivariateNormal(loc=ONEARR, covariance_matrix=cov))+T0
    #line computation CO                                                        
    qt_CO=vmap(mdbCO.qr_interp)(Tarr)

    def obyo(y,tag,nusd,nus,numatrix_CO,mdbCO,cdbH2H2):
        #CO                                                                     
        SijM_CO=jit(vmap(SijT,(0,None,None,None,0)))            (Tarr,mdbCO.logsij0,mdbCO.dev_nu_lines,mdbCO.elower,qt_CO)
        gammaLMP_CO = jit(vmap(gamma_exomol,(0,0,None,None)))            (Parr,Tarr,mdbCO.n_Texp,mdbCO.alpha_ref)
        gammaLMN_CO=gamma_natural(mdbCO.A)
        gammaLM_CO=gammaLMP_CO+gammaLMN_CO[None,:]
        
        sigmaDM_CO=jit(vmap(doppler_sigma,(None,0,None)))            (mdbCO.dev_nu_lines,Tarr,molmassCO)
        xsm_CO=xsmatrix(numatrix_CO,sigmaDM_CO,gammaLM_CO,SijM_CO)
        dtaumCO=dtauM(dParr,xsm_CO,MMR_CO*ONEARR,molmassCO,g)
        #CIA                                                                    
        dtaucH2H2=dtauCIA(nus,Tarr,Parr,dParr,vmrH2,vmrH2,                          mmw,g,cdbH2H2.nucia,cdbH2H2.tcia,cdbH2H2.logac)
        dtau=dtaumCO+dtaucH2H2
        sourcef = planck.piBarr(Tarr,nus)
        F0=rtrun(dtau,sourcef)/norm
        
        Frot=response.rigidrot(nus,F0,vsini,u1,u2)
        mu=response.ipgauss_sampling(nusd,nus,Frot,beta,RV)
        numpyro.sample(tag, dist.Normal(mu, sigmain), obs=y)
    
    obyo(y1,"y1",nu1,nus,numatrix_CO,mdbCO,cdbH2H2)


# Run a HMC-NUTS. It took ~30min using my gaming laptop (GTX 1080 Max-Q). Here, the number of warmup is only 300, and that of the sampling is only 600, because the time when the draft on arxiv will be released is very soon (June 1st 2021 morning in JST!).

# In[ ]:


rng_key = random.PRNGKey(0)
rng_key, rng_key_ = random.split(rng_key)
num_warmup, num_samples = 300, 600
kernel = NUTS(model_c,forward_mode_differentiation=True)
mcmc = MCMC(kernel, num_warmup=num_warmup, num_samples=num_samples)
mcmc.run(rng_key_, nu1=nusd, y1=nflux)

#Post-processing
posterior_sample = mcmc.get_samples()
np.savez("npz/savepos.npz",[posterior_sample])
#posterior_sample=np.load("npz/savepos.npz",allow_pickle=True)["arr_0"][0]

pred = Predictive(model_c,posterior_sample,return_sites=["y1"])
nu_1 = nusd
predictions = pred(rng_key_,nu1=nu_1,y1=None)
median_mu1 = jnp.median(predictions["y1"],axis=0)
hpdi_mu1 = hpdi(predictions["y1"], 0.9)
np.savez("npz/saveplotpred.npz",[nusd,nflux,median_mu1,hpdi_mu1])


<|MERGE_RESOLUTION|>--- conflicted
+++ resolved
@@ -131,11 +131,7 @@
     cov=modelcov(lnParr,taup,sT)
 
 #    T0=numpyro.sample('T0', dist.Uniform(1000.0,1100.0))
-<<<<<<< HEAD
-    T0 =  numpyro.sample('T0', dist.Uniform(800,2000))
-=======
     T0 =  numpyro.sample('T0', dist.Uniform(1000,2000))
->>>>>>> 59c223c0
     Tarr=numpyro.sample("Tarr", dist.MultivariateNormal(loc=ONEARR, covariance_matrix=cov))+T0
     #line computation CO                                                        
     qt_CO=vmap(mdbCO.qr_interp)(Tarr)
