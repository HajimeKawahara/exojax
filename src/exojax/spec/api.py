"""Molecular database (MDB) class using a common API w/ RADIS = (CAPI), will be renamed.

* MdbExomol is the MDB for ExoMol
* MdbHit is the MDB for HITRAN or HITEMP
"""
from os.path import exists
import numpy as np
import jax.numpy as jnp
import pathlib
import vaex
import warnings
from exojax.spec.hitran import line_strength_numpy
from exojax.spec.hitran import gamma_natural as gn
from exojax.utils.constants import Tref_original
from exojax.utils.molname import e2s
from exojax.spec import hitranapi
from exojax.spec.hitranapi import molecid_hitran
from exojax.spec.molinfo import isotope_molmass
from exojax.utils.isotopes import molmass_hitran

from radis.api.exomolapi import MdbExomol as CapiMdbExomol  #MdbExomol in the common API
from radis.api.hitempapi import HITEMPDatabaseManager
from radis.api.hitranapi import HITRANDatabaseManager
from radis.api.hdf5 import update_pytables_to_vaex
from radis.db.classes import get_molecule
from radis.levels.partfunc import PartFuncTIPS
import warnings

__all__ = ['MdbExomol', 'MdbHitemp', 'MdbHitran']


class MdbExomol(CapiMdbExomol):
    """molecular database of ExoMol.
    
    MdbExomol is a class for ExoMol.

    Attributes:
        simple_molecule_name: simple molecule name
        nurange: nu range [min,max] (cm-1)
        nu_lines (nd array): line center (cm-1)
        Sij0 (nd array): line strength at T=Tref (cm)
        
        logsij0 (jnp array): log line strength at T=Tref
        A (jnp array): Einstein A coeeficient
        gamma_natural (DataFrame or jnp array): gamma factor of the natural broadening
        elower (DataFrame or jnp array): the lower state energy (cm-1)
        gpp (DataFrame or jnp array): statistical weight
        jlower (DataFrame or jnp array): J_lower
        jupper (DataFrame or jnp array): J_upper
        n_Texp (DataFrame or jnp array): temperature exponent
        dev_nu_lines (jnp array): line center in device (cm-1)
        alpha_ref (jnp array): alpha_ref (gamma0), Lorentzian half-width at reference temperature and pressure in cm-1/bar
        n_Texp_def: default temperature exponent in .def file, used for jlower not given in .broad
        alpha_ref_def: default alpha_ref (gamma0) in .def file, used for jlower not given in .broad
    """
    __slots__ = [
        "line_strength_ref",
        "logsij0",
        "nu_lines",
        "A",
        "elower",
        "eupper",
        "gupper",
        "jlower",
        "jupper",
    ]

    def __init__(self,
                 path,
                 nurange=[-np.inf, np.inf],
                 crit=0.,
                 elower_max=None,
                 Ttyp=1000.,
                 bkgdatm='H2',
                 broadf=True,
                 gpu_transfer=True,
                 inherit_dataframe=False,
                 optional_quantum_states=False,
                 activation=True,
                 local_databases="./"):
        """Molecular database for Exomol form.

        Args:
            path: path for Exomol data directory/tag. For instance, "/home/CO/12C-16O/Li2015"
            nurange: wavenumber range list (cm-1) [min,max] or wavenumber grid, if None, it starts as the nonactive mode
            crit: line strength lower limit for extraction
            Ttyp: typical temperature to calculate Sij(T) used in crit
            bkgdatm: background atmosphere for broadening. e.g. H2, He,
            broadf: if False, the default broadening parameters in .def file is used
            gpu_transfer: if True, some instances will be transfered to jnp.array. False is recommended for PreMODIT.
            inherit_dataframe: if True, it makes self.df instance available, which needs more DRAM when pickling.
            optional_quantum_states: if True, all of the fields available in self.df will be loaded. if False, the mandatory fields (i,E,g,J) will be loaded.
            activation: if True, the activation of mdb will be done when initialization, if False, the activation won't be done and it makes self.df instance available. 


        Note:
            The trans/states files can be very large. For the first time to read it, we convert it to HDF/vaex. After the second-time, we use the HDF5 format with vaex instead.
        """
        self.dbtype = "exomol"
        self.path = pathlib.Path(path).expanduser()
        self.exact_molecule_name = self.path.parents[0].stem
        self.database = str(self.path.stem)
        self.bkgdatm = bkgdatm
        #molecbroad = self.exact_molecule_name + '__' + self.bkgdatm
        self.Tref = Tref_original
        self.gpu_transfer = gpu_transfer
        self.Ttyp = Ttyp
        self.broadf = broadf
        self.simple_molecule_name = e2s(self.exact_molecule_name)
        self.molmass = isotope_molmass(self.exact_molecule_name)
        self.skip_optional_data = not optional_quantum_states
        self.activation = activation
        wavenum_min, wavenum_max = self.set_wavenum(nurange)

        super().__init__(str(self.path),
                         local_databases=local_databases,
                         molecule=self.simple_molecule_name,
                         name="EXOMOL-{molecule}",
                         nurange=[wavenum_min, wavenum_max],
                         engine="vaex",
                         crit=crit,
                         bkgdatm=self.bkgdatm,
                         cache=True,
                         skip_optional_data=self.skip_optional_data)

        self.crit = crit
        self.elower_max = elower_max
        self.QTtyp = np.array(self.QT_interp(self.Ttyp))

        # Get cache files to load :
        mgr = self.get_datafile_manager()
        local_files = [mgr.cache_file(f) for f in self.trans_file]
        # data frame instance:
        df = self.load(
            local_files,
            columns=[k for k in self.__slots__ if k not in ["logsij0"]],
            lower_bound=([("Sij0", 0.0)]),
            output="vaex")

        self.df_load_mask = self.compute_load_mask(df)

        if self.activation:
            self.activate(df)
        if inherit_dataframe or not self.activation:
            print("DataFrame (self.df) available.")
            self.df = df

    def set_wavenum(self, nurange):
        if nurange is None:
            wavenum_min = 0.0
            wavenum_max = 0.0
            self.activation = False
            warnings.warn("nurange=None. Nonactive mode.", UserWarning)
        else:
            wavenum_min, wavenum_max = np.min(nurange), np.max(nurange)
        if wavenum_min == -np.inf:
            wavenum_min = None
        if wavenum_max == np.inf:
            wavenum_max = None
        return wavenum_min, wavenum_max

    def activate(self, df, mask=None):
        """activation of moldb, 
        
        Notes:
            activation includes, making instances, computing broadening parameters, natural width, 
            and transfering instances to gpu arrays when self.gpu_transfer = True

        Args:
            df: DataFrame
            mask: mask of DataFrame to be used for the activation, if None, no additional mask is applied.

        Note:
            self.df_load_mask is always applied when the activation.

        Examples:
            
            >>> # we would extract the line with delta nu = 2 here
            >>> mdb = api.MdbExomol(emf, nus, optional_quantum_states=True, activation=False)
            >>> load_mask = (mdb.df["v_u"] - mdb.df["v_l"] == 2)
            >>> mdb.activate(mdb.df, load_mask)


        """
        if mask is not None:
            mask = mask * self.df_load_mask
        else:
            mask = self.df_load_mask

        self.instances_from_dataframes(df[mask])
        self.compute_broadening(self.jlower, self.jupper)
        self.gamma_natural = gn(self.A)
        if self.gpu_transfer:
            self.generate_jnp_arrays()

    def compute_load_mask(self, df):

        #wavelength
        mask = (df.nu_lines > self.nurange[0]) \
                    * (df.nu_lines < self.nurange[1])
        QTtyp = np.array(self.QT_interp(self.Ttyp))
        QTref_original = np.array(self.QT_interp(Tref_original))
        mask *= (line_strength_numpy(self.Ttyp, df.Sij0, df.nu_lines,
                                     df.elower, QTtyp / QTref_original) >
                 self.crit)
        if self.elower_max is not None:
            mask *= (df.elower < self.elower_max)
        return mask

    def instances_from_dataframes(self, df_masked):
        """generate instances from (usually masked) data frame

        Args:
            df_masked (DataFrame): (masked) data frame

        Raises:
            ValueError: _description_
        """
        if isinstance(df_masked, vaex.dataframe.DataFrameLocal):
            self.A = df_masked.A.values
            self.nu_lines = df_masked.nu_lines.values
            self.elower = df_masked.elower.values
            self.jlower = df_masked.jlower.values
            self.jupper = df_masked.jupper.values
            self.line_strength_ref = df_masked.Sij0.values
            self.gpp = df_masked.gup.values
        else:
            raise ValueError("Use vaex dataframe as input.")

    def apply_mask_mdb(self, mask):
        """apply mask for mdb class

        Args:
            mask: mask to be applied

        Examples:
            >>> mdb = api.MdbExomol(emf, nus)
            >>> # we would extract the lines with elower > 100.
            >>> mask = mdb.elower > 100.
            >>> mdb.apply_mask_mdb(mask)
        """
        self.A = self.A[mask]
        self.logsij0 = self.logsij0[mask]
        self.nu_lines = self.nu_lines[mask]
        self.dev_nu_lines = self.dev_nu_lines[mask]
        self.gamma_natural = self.gamma_natural[mask]
        self.alpha_ref = self.alpha_ref[mask]
        self.n_Texp = self.n_Texp[mask]
        self.elower = self.elower[mask]
        self.jlower = self.jlower[mask]
        self.jupper = self.jupper[mask]
        self.line_strength_ref = self.line_strength_ref[mask]
        self.gpp = self.gpp[mask]

    def Sij0(self):
        """Deprecated line_strength_ref. 

        Returns:
            ndarray: line_strength_ref
        """
        msg = "Sij0 instance was replaced to line_strength_ref and will be removed."
        warnings.warn(msg, FutureWarning)
        return self.line_strength_ref

    def generate_jnp_arrays(self):
        """(re)generate jnp.arrays.

        Note:
            We have nd arrays and jnp arrays. We usually apply the mask to nd arrays and then generate jnp array from the corresponding nd array. For instance, self._A is nd array and self.A is jnp array.

        """
        # jnp arrays
        self.dev_nu_lines = jnp.array(self.nu_lines)
        self.logsij0 = jnp.array(np.log(self.line_strength_ref))
        self.gamma_natural = jnp.array(self.gamma_natural)
        self.A = jnp.array(self.A)
        self.elower = jnp.array(self.elower)
        self.gpp = jnp.array(self.gpp)
        self.jlower = jnp.array(self.jlower, dtype=int)
        self.jupper = jnp.array(self.jupper, dtype=int)
        self.alpha_ref = jnp.array(self.alpha_ref)
        self.n_Texp = jnp.array(self.n_Texp)

    def QT_interp(self, T):
        """interpolated partition function.

        Args:
            T: temperature

        Returns:
            Q(T) interpolated in jnp.array
        """
        return jnp.interp(T, self.T_gQT, self.gQT)

    def qr_interp(self, T):
        """interpolated partition function ratio.

        Args:
            T: temperature

        Returns:
            qr(T)=Q(T)/Q(Tref) interpolated in jnp.array
        """
        return self.QT_interp(T) / self.QT_interp(self.Tref)

    def change_reference_temperature(self, Tref_new):
        """change the reference temperature Tref and recompute Sij0

        Args:
            Tref_new (float): new Tref in Kelvin
        """
        print("Tref changed: " + str(self.Tref) + "K->" + str(Tref_new) + "K")
        qr = self.qr_interp(Tref_new)
        self.line_strength_ref = line_strength_numpy(Tref_new,
                                                     self.line_strength_ref,
                                                     self.nu_lines,
                                                     self.elower, qr,
                                                     self.Tref)
        self.Tref = Tref_new


class MdbCommonHitempHitran():
    def __init__(self,
                 path="CO",
                 nurange=[-np.inf, np.inf],
                 crit=0.,
                 elower_max=None,
                 Ttyp=1000.,
                 isotope=1,
                 gpu_transfer=False,
                 inherit_dataframe=False,
                 activation=True,
                 parfile=None):
        """Molecular database for HITRAN/HITEMP form.

        Args:
            molecule: molecule
            nurange: wavenumber range list (cm-1) [min,max] or wavenumber grid
            crit: line strength lower limit for extraction
            elower_max: maximum lower state energy, Elower (cm-1)
            Ttyp: typical temperature to calculate Sij(T) used in crit
            isotope: isotope number, 0 or None = use all isotopes. 
            gpu_transfer: tranfer data to jnp.array?
            inherit_dataframe: if True, it makes self.df instance available, which needs more DRAM when pickling.
            activation: if True, the activation of mdb will be done when initialization, if False, the activation won't be done and it makes self.df instance available. 
            parfile: if not none, provide path, then directly load parfile
        """

        self.path = pathlib.Path(path).expanduser()
        self.molecid = molecid_hitran(str(self.path.stem))
        self.simple_molecule_name = get_molecule(self.molecid)
        self.crit = crit
        self.elower_max = elower_max
        self.Tref = Tref_original
        self.Ttyp = Ttyp
        self.nurange = [np.min(nurange), np.max(nurange)]
        self.isotope = isotope
        self.set_molmass()
        self.gpu_transfer = gpu_transfer
        self.activation = activation
        self.load_wavenum_min, self.load_wavenum_max = self.set_wavenum(
            nurange)

    def QT_for_select_line(self, Ttyp):
        if self.isotope is None or self.isotope == 0:
            isotope_for_Qt = 1  # we use isotope=1 for QT
        else:
            isotope_for_Qt = int(self.isotope)
        Q = PartFuncTIPS(self.molecid, isotope_for_Qt)
        QTref = Q.at(T=Tref_original)
        QTtyp = Q.at(T=Ttyp)
        return QTref, QTtyp

    def set_wavenum(self, nurange):
        if nurange is None:
            wavenum_min = 0.0
            wavenum_max = 0.0
            self.activation = False
            warnings.warn("nurange=None. Nonactive mode.", UserWarning)
        else:
            wavenum_min = np.min(nurange)
            wavenum_max = np.max(nurange)
        if wavenum_min == -np.inf:
            wavenum_min = None
        if wavenum_max == np.inf:
            wavenum_max = None
        return wavenum_min, wavenum_max

    def activate(self, df, mask=None):
        """activation of moldb, 
        
        Notes:
            activation includes, making instances, computing broadening parameters, natural width, 
            and transfering instances to gpu arrays when self.gpu_transfer = True

        Args:
            df: DataFrame
            mask: mask of DataFrame to be used for the activation, if None, no additional mask is applied.

        Note:
            self.df_load_mask is always applied when the activation.

        Examples:
            
            >>> # we would extract the line with delta nu = 2 here
            >>> mdb = api.MdbExomol(emf, nus, optional_quantum_states=True, activation=False)
            >>> load_mask = (mdb.df["v_u"] - mdb.df["v_l"] == 2)
            >>> mdb.activate(mdb.df, load_mask)


        """
        if mask is not None:
            mask = mask * self.df_load_mask
        else:
            mask = self.df_load_mask

        self.instances_from_dataframes(df[mask])
        self.gQT, self.T_gQT = hitranapi.make_partition_function_grid_hitran(
            self.molecid, self.uniqiso)

        if self.gpu_transfer:
            self.generate_jnp_arrays()

    def set_molmass(self):
        molmass_isotope, abundance_isotope = molmass_hitran()
        if self.isotope is None:
            self.molmass = molmass_isotope[self.simple_molecule_name][0]
        else:
            self.molmass = molmass_isotope[self.simple_molecule_name][
                self.isotope]

    def compute_load_mask(self, df, qrtyp):
        #wavelength
        mask = (df.wav > self.load_wavenum_min) \
                    * (df.wav < self.load_wavenum_max)
        mask *= (line_strength_numpy(self.Ttyp, df.int, df.wav, df.El, qrtyp) >
                 self.crit)
        if self.elower_max is not None:
            mask *= (df.elower < self.elower_max)
        return mask

    def instances_from_dataframes(self, df_masked):
        """generate instances from (usually masked) data farame

        Args:
            df_load_mask (DataFrame): (masked) data frame

        """
        self.nu_lines = df_masked.wav.values
        self.line_strength_ref = df_masked.int.values
        self.delta_air = df_masked.Pshft.values
        self.A = df_masked.A.values
        self.n_air = df_masked.Tdpair.values
        self.gamma_air = df_masked.airbrd.values
        self.gamma_self = df_masked.selbrd.values
        self.elower = df_masked.El.values
        self.gpp = df_masked.gp.values
        #isotope
        self.isoid = df_masked.iso.values
        self.uniqiso = np.unique(self.isoid)

    def apply_mask_mdb(self, mask):
        """apply mask for mdb class

        Args:
            mask: mask to be applied

        Examples:
            >>> mdb = api.MdbHitemp(emf, nus)
            >>> # we would extract the lines with n_air > 0.01
            >>> mask = mdb.n_air > 0.01
            >>> mdb.apply_mask_mdb(mask)
        """
        self.nu_lines = self.nu_lines[mask]
        self.line_strength_ref = self.line_strength_ref[mask]
        self.delta_air = self.delta_air[mask]
        self.A = self.A[mask]
        self.n_air = self.n_air[mask]
        self.gamma_air = self.gamma_air[mask]
        self.gamma_self = self.gamma_self[mask]
        self.elower = self.elower[mask]
        self.gpp = self.gpp[mask]
        #isotope
        self.isoid = self.isoid[mask]
        self.uniqiso = np.unique(self.isoid)

    def Sij0(self):
        """Deprecated line_strength_ref. 

        Returns:
            ndarray: line_strength_ref
        """
        msg = "Sij0 instance was replaced to line_strength_ref and will be removed."
        warnings.warn(msg, FutureWarning)
        return self.line_strength_ref

    def QT_interp(self, isotope, T):
        """interpolated partition function.

        Args:
           isotope: HITRAN isotope number starting from 1
           T: temperature

        Returns:
           Q(idx, T) interpolated in jnp.array
        """
        isotope_index = _isotope_index_from_isotope_number(
            isotope, self.uniqiso)
        return _QT_interp(isotope_index, T, self.T_gQT, self.gQT)

    def qr_interp(self, isotope, T):
        """interpolated partition function ratio.

        Args:
            isotope: HITRAN isotope number starting from 1
            T: temperature

        Returns:
            qr(T)=Q(T)/Q(Tref) interpolated in jnp.array
        """
        isotope_index = _isotope_index_from_isotope_number(
            isotope, self.uniqiso)
        return _qr_interp(isotope_index, T, self.T_gQT, self.gQT, self.Tref)

    def qr_interp_lines(self, T):
        """Partition Function ratio using HAPI partition data.
        (This function works for JAX environment.)

        Args:
            T: temperature (K)

        Returns:
            Qr_line, partition function ratio array for lines [Nlines]

        Note:
            Nlines=len(self.nu_lines)
        """
        return _qr_interp_lines(T, self.isoid, self.uniqiso, self.T_gQT,
                                self.gQT, self.Tref)

    def exact_isotope_name(self, isotope):
        """exact isotope name

        Args:
            isotope (int): isotope number starting from 1

        Returns:
            str: exact isotope name such as (12C)(16O)
        """
        from exojax.utils.molname import exact_hitran_isotope_name_from_isotope
        return exact_hitran_isotope_name_from_isotope(
            self.simple_molecule_name, isotope)

    def change_reference_temperature(self, Tref_new):
        """change the reference temperature Tref and recompute Sij0

        Args:
            Tref_new (float): new Tref in Kelvin
        """
        print("Change the reference temperature from " + str(self.Tref) +
              "K to " + str(Tref_new) + " K.")
        if self.isotope is None or self.isotope == 0:
            msg1 = "Currently all isotope mode is not fully compatible to change_reference_temperature."
            msg2 = "QT used in change_reference_temperature is assumed isotope=1 instead."
            warnings.warn(msg1 + msg2, UserWarning)
            qr = self.qr_interp(1, Tref_new)
        else:
            qr = self.qr_interp(self.isotope, Tref_new)

        self.line_strength_ref = line_strength_numpy(Tref_new,
                                                     self.line_strength_ref,
                                                     self.nu_lines,
                                                     self.elower, qr,
                                                     self.Tref)
        self.Tref = Tref_new


class MdbHitemp(MdbCommonHitempHitran, HITEMPDatabaseManager):
    """molecular database of HITEMP.

    Attributes:
        simple_molecule_name: simple molecule name
        nurange: nu range [min,max] (cm-1)
        nu_lines (nd array): line center (cm-1)
        Sij0 (nd array): line strength at T=Tref (cm)
        dev_nu_lines (jnp array): line center in device (cm-1)
        logsij0 (jnp array): log line strength at T=Tref
        A (jnp array): Einstein A coeeficient
        gamma_natural (jnp array): gamma factor of the natural broadening
        gamma_air (jnp array): gamma factor of air pressure broadening
        gamma_self (jnp array): gamma factor of self pressure broadening
        elower (jnp array): the lower state energy (cm-1)
        gpp (jnp array): statistical weight
        n_air (jnp array): air temperature exponent
    """
    def __init__(self,
                 path,
                 nurange=[-np.inf, np.inf],
                 crit=0.,
                 elower_max=None,
                 Ttyp=1000.,
                 isotope=1,
                 gpu_transfer=False,
                 inherit_dataframe=False,
                 activation=True,
                 parfile=None):
        """Molecular database for HITRAN/HITEMP form.

        Args:
            molecule: molecule
            nurange: wavenumber range list (cm-1) [min,max] or wavenumber grid
            crit: line strength lower limit for extraction
            elower_max: maximum lower state energy, Elower (cm-1)
            Ttyp: typical temperature to calculate Sij(T) used in crit
            isotope: isotope number, 0 or None = use all isotopes. 
            gpu_transfer: tranfer data to jnp.array?
            inherit_dataframe: if True, it makes self.df instance available, which needs more DRAM when pickling.
            activation: if True, the activation of mdb will be done when initialization, if False, the activation won't be done and it makes self.df instance available. 
            parfile: if not none, provide path, then directly load parfile
        """

        self.dbtype = "hitran"
        MdbCommonHitempHitran.__init__(self,
                                       path=path,
                                       nurange=nurange,
                                       crit=crit,
                                       elower_max=elower_max,
                                       Ttyp=Ttyp,
                                       isotope=isotope,
                                       gpu_transfer=gpu_transfer,
                                       inherit_dataframe=inherit_dataframe,
                                       activation=activation,
                                       parfile=parfile)

        HITEMPDatabaseManager.__init__(
            self,
            molecule=self.simple_molecule_name,
            name="HITEMP-{molecule}",
            local_databases=self.path.parent,
            engine="default",
            verbose=True,
            chunksize=100000,
            parallel=True,
        )

        if parfile is not None:
            from radis.api.hitranapi import hit2df
            df = hit2df(parfile, engine="vaex", cache="regen")
            if isotope is None:
                mask = None
            elif isotope == 0:
                mask = None
            elif isotope > 0:
                mask = (df["iso"] == isotope)
        else:
            # Get list of all expected local files for this database:
            local_files, urlnames = self.get_filenames()

            # Get missing files
            download_files = self.get_missing_files(local_files)
            download_files = self.keep_only_relevant(download_files,
                                                     self.load_wavenum_min,
                                                     self.load_wavenum_max)
            # do not re-download files if they exist in another format :

            converted = []
            for f in download_files:
                if exists(f.replace(".hdf5", ".h5")):
                    update_pytables_to_vaex(f.replace(".hdf5", ".h5"))
                    converted.append(f)
                download_files = [
                    f for f in download_files if f not in converted
                ]
            # do not re-download remaining files that exist. Let user decide what to do.
            # (download & re-parsing is a long solution!)
            download_files = [
                f for f in download_files
                if not exists(f.replace(".hdf5", ".h5"))
            ]

            # Download files
            if len(download_files) > 0:
                if urlnames is None:
                    urlnames = self.fetch_urlnames()
                filesmap = dict(zip(local_files, urlnames))
                download_urls = [filesmap[k] for k in download_files]
                self.download_and_parse(download_urls, download_files)

            clean_cache_files = True
            if len(download_files) > 0 and clean_cache_files:
                self.clean_download_files()

            # Load and return
            files_loaded = self.keep_only_relevant(local_files,
                                                   self.load_wavenum_min,
                                                   self.load_wavenum_max)
            columns = None,
            output = "vaex"

            isotope_dfform = _convert_proper_isotope(self.isotope)
            df = self.load(
                files_loaded,  # filter other files,
                columns=columns,
                within=[("iso", isotope_dfform)]
                if isotope_dfform is not None else [],
                output=output,
            )
            mask = None

        self.isoid = df.iso
        self.uniqiso = np.unique(df.iso.values)
        QTref, QTtyp = self.QT_for_select_line(Ttyp)
        self.df_load_mask = self.compute_load_mask(df, QTtyp / QTref)

        if self.activation:
            self.activate(df, mask)
        if inherit_dataframe or not self.activation:
            print("DataFrame (self.df) available.")
            self.df = df

    def generate_jnp_arrays(self):
        """(re)generate jnp.arrays.
        
        Note:
           We have nd arrays and jnp arrays. We usually apply the mask to nd arrays and then generate jnp array from the corresponding nd array. For instance, self._A is nd array and self.A is jnp array.
        
        """
        # jnp.array copy from the copy sources
        self.dev_nu_lines = jnp.array(self.nu_lines)
        self.logsij0 = jnp.array(np.log(self.line_strength_ref))
        self.line_strength_ref = jnp.array(self.line_strength_ref)
        self.delta_air = jnp.array(self.delta_air)
        self.A = jnp.array(self.A)
        self.n_air = jnp.array(self.n_air)
        self.gamma_air = jnp.array(self.gamma_air)
        self.gamma_self = jnp.array(self.gamma_self)
        self.elower = jnp.array(self.elower)
        self.gpp = jnp.array(self.gpp)


MdbHit = MdbHitemp  #compatibility


class MdbHitran(HITRANDatabaseManager):
    """molecular database of HITRAN

    Attributes:
        simple_molecule_name: simple molecule name
        nurange: nu range [min,max] (cm-1)
        nu_lines (nd array): line center (cm-1)
        Sij0 (nd array): line strength at T=Tref (cm)
        dev_nu_lines (jnp array): line center in device (cm-1)
        logsij0 (jnp array): log line strength at T=Tref
        A (jnp array): Einstein A coeeficient
        gamma_natural (jnp array): gamma factor of the natural broadening
        gamma_air (jnp array): gamma factor of air pressure broadening
        gamma_self (jnp array): gamma factor of self pressure broadening
        elower (jnp array): the lower state energy (cm-1)
        gpp (jnp array): statistical weight
        n_air (jnp array): air temperature exponent
    """
    def __init__(self,
                 path,
                 nurange=[-np.inf, np.inf],
                 crit=0.,
                 elower_max=None,
                 Ttyp=1000.,
                 isotope=0,
                 gpu_transfer=False,
                 inherit_dataframe=False,
                 activation=True,
<<<<<<< HEAD
                 parfile=None):
=======
                 extra_params=None):
>>>>>>> d7ff0134
        """Molecular database for HITRAN/HITEMP form.

        Args:
            path: path for HITRAN/HITEMP par file
            nurange: wavenumber range list (cm-1) [min,max] or wavenumber grid
            crit: line strength lower limit for extraction
            elower_max: maximum lower state energy, Elower (cm-1)
            Ttyp: typical temperature to calculate Sij(T) used in crit
            isotope: isotope number. 0 or None= use all isotopes. 
            gpu_transfer: tranfer data to jnp.array?
            inherit_dataframe: if True, it makes self.df instance available, which needs more DRAM when pickling.
            activation: if True, the activation of mdb will be done when initialization, if False, the activation won't be done and it makes self.df instance available. 
            extra_params: None or 'all'. If 'all', background atmospheric broadening parameters(n and gamma) other than air will also be downloaded (e.g. h2, he...)
        """
        self.dbtype = "hitran"
        MdbCommonHitempHitran.__init__(self,
                                       path=path,
                                       nurange=nurange,
                                       crit=crit,
                                       elower_max=elower_max,
                                       Ttyp=Ttyp,
                                       isotope=isotope,
                                       gpu_transfer=gpu_transfer,
                                       inherit_dataframe=inherit_dataframe,
                                       activation=activation,
                                       parfile=parfile)
        super().__init__(
            molecule=self.simple_molecule_name,
            name="HITRAN-{molecule}",
            local_databases=self.path.parent,
            engine="default",
            verbose=True,
            parallel=True,
            extra_params=extra_params,
        )

        # Get list of all expected local files for this database:
        local_file = self.get_filenames()

        # Download files
        download_files = self.get_missing_files(local_file)
        if download_files:
            self.download_and_parse(download_files,
                                    cache=True,
                                    parse_quanta=True)

        # Register
        #if not self.is_registered():
        #    self.register()

        if len(download_files) > 0:
            self.clean_download_files()

        # Load and return
        columns = None
        output = "vaex"

        isotope_dfform = _convert_proper_isotope(self.isotope)
        df = self.load(
            local_file,
            columns=columns,
            within=[("iso",
                     isotope_dfform)] if isotope_dfform is not None else [],
            # for relevant files, get only the right range :
            #lower_bound=[("wav", load_wavenum_min)]
            #if load_wavenum_min is not None else [],
            #upper_bound=[("wav", load_wavenum_max)]
            #if load_wavenum_max is not None else [],
            output=output,
        )

        self.isoid = df.iso
        self.uniqiso = np.unique(df.iso.values)
        QTref, QTtyp = self.QT_for_select_line(Ttyp)
        self.df_load_mask = self.compute_load_mask(df, QTtyp / QTref)

        if self.activation:
            self.activate(df)
        if inherit_dataframe or not self.activation:
            print("DataFrame (self.df) available.")
            self.df = df

<<<<<<< HEAD
    
=======
    def QT_for_select_line(self, Ttyp):
        if self.isotope is None or self.isotope == 0:
            isotope_for_Qt = 1  # we use isotope=1 for QT
        else:
            isotope_for_Qt = int(self.isotope)
        Q = PartFuncTIPS(self.molecid, isotope_for_Qt)
        QTref = Q.at(T=Tref_original)
        QTtyp = Q.at(T=Ttyp)
        return QTref, QTtyp

    def activate(self, df, mask=None):
        """activation of moldb, 
        
        Notes:
            activation includes, making instances, computing broadening parameters, natural width, 
            and transfering instances to gpu arrays when self.gpu_transfer = True

        Args:
            df: DataFrame
            mask: mask of DataFrame to be used for the activation, if None, no additional mask is applied.

        Note:
            self.df_load_mask is always applied when the activation.

        Examples:
            
            >>> # we would extract the line with delta nu = 2 here
            >>> mdb = api.MdbExomol(emf, nus, optional_quantum_states=True, activation=False)
            >>> load_mask = (mdb.df["v_u"] - mdb.df["v_l"] == 2)
            >>> mdb.activate(mdb.df, load_mask)


        """
        if mask is not None:
            mask = mask * self.df_load_mask
        else:
            mask = self.df_load_mask

        self.instances_from_dataframes(df[mask])
        self.gQT, self.T_gQT = hitranapi.make_partition_function_grid_hitran(
            self.molecid, self.uniqiso)

        if self.gpu_transfer:
            self.generate_jnp_arrays()


    def set_molmass(self):
        molmass_isotope, abundance_isotope = molmass_hitran()
        if self.isotope is None:
            self.molmass = molmass_isotope[self.simple_molecule_name][0]
        else:
            self.molmass = molmass_isotope[self.simple_molecule_name][
                self.isotope]

    def compute_load_mask(self, df, qrtyp):
        #wavelength
        mask = (df.wav > self.nurange[0]) \
                    * (df.wav < self.nurange[1])
        mask *= (line_strength_numpy(self.Ttyp, df.int, df.wav, df.El, qrtyp) >
                 self.crit)
        if self.elower_max is not None:
            mask *= (df.elower < self.elower_max)
        return mask

    def instances_from_dataframes(self, df_load_mask):
        """generate instances from (usually masked) data farame

        Args:
            df_load_mask (DataFrame): (masked) data frame

        Raises:
            ValueError: _description_
        """
        if isinstance(df_load_mask, vaex.dataframe.DataFrameLocal):
            self.nu_lines = df_load_mask.wav.values
            self.line_strength_ref = df_load_mask.int.values
            self.delta_air = df_load_mask.Pshft.values
            self.A = df_load_mask.A.values
            self.n_air = df_load_mask.Tdpair.values
            self.gamma_air = df_load_mask.airbrd.values
            self.gamma_self = df_load_mask.selbrd.values
            self.elower = df_load_mask.El.values
            self.gpp = df_load_mask.gp.values
            #isotope
            self.isoid = df_load_mask.iso.values
            self.uniqiso = np.unique(self.isoid)
            
            if str('n_h2') in df_load_mask:
                self.n_h2 = df_load_mask.n_h2.values  
                self.gamma_h2 = df_load_mask.gamma_h2.values  
            
            if str('n_he') in df_load_mask:
                self.n_he = df_load_mask.n_he.values  
                self.gamma_he = df_load_mask.gamma_he.values  
                
            if str('n_co2') in df_load_mask:
                self.n_co2 = df_load_mask.n_co2.values  
                self.gamma_co2 = df_load_mask.gamma_co2.values  
                
            if str('n_h2o') in df_load_mask:
                self.n_h2o = df_load_mask.n_h2o.values  
                self.gamma_h2o = df_load_mask.gamma_h2o.values  

        else:
            raise ValueError("Use vaex dataframe as input.")

    def apply_mask_mdb(self, mask):
        """apply mask for mdb class

        Args:
            mask: mask to be applied

        Examples:
            >>> mdb = api.MdbHitran(emf, nus)
            >>> # we would extract the lines with n_air > 0.01
            >>> mask = mdb.n_air > 0.01
            >>> mdb.apply_mask_mdb(mask)
        """
        self.nu_lines = self.nu_lines[mask]
        self.line_strength_ref = self.line_strength_ref[mask]
        self.delta_air = self.delta_air[mask]
        self.A = self.A[mask]
        self.n_air = self.n_air[mask]
        self.gamma_air = self.gamma_air[mask]
        self.gamma_self = self.gamma_self[mask]
        self.elower = self.elower[mask]
        self.gpp = self.gpp[mask]
        #isotope
        self.isoid = self.isoid[mask]
        self.uniqiso = np.unique(self.isoid)

    def Sij0(self):
        """Deprecated line_strength_ref. 

        Returns:
            ndarray: line_strength_ref
        """
        msg = "Sij0 instance was replaced to line_strength_ref and will be removed."
        warnings.warn(msg, FutureWarning)
        return self.line_strength_ref


    def generate_jnp_arrays(self):
        """(re)generate jnp.arrays.
        
        Note:
           We have nd arrays and jnp arrays. We usually apply the mask to nd arrays and then generate jnp array from the corresponding nd array. For instance, self._A is nd array and self.A is jnp array.
        
        """
        # jnp.array copy from the copy sources
        self.dev_nu_lines = jnp.array(self.nu_lines)
        self.logsij0 = jnp.array(np.log(self.line_strength_ref))
        self.line_strength_ref = jnp.array(self.line_strength_ref)
        self.delta_air = jnp.array(self.delta_air)
        self.A = jnp.array(self.A)
        self.n_air = jnp.array(self.n_air)
        self.gamma_air = jnp.array(self.gamma_air)
        self.gamma_self = jnp.array(self.gamma_self)
        self.elower = jnp.array(self.elower)
        self.gpp = jnp.array(self.gpp)
        
        if str('n_h2') in df_load_mask:
            self.n_h2 = jnp.array(self.n_h2) 
            self.gamma_h2 = jnp.array(self.gamma_h2)
            
        if str('n_he') in df_load_mask:
            self.n_he = jnp.array(self.n_he) 
            self.gamma_he = jnp.array(self.gamma_he)

        if str('n_co2') in df_load_mask:
            self.n_co2 = jnp.array(self.n_co2) 
            self.gamma_co2 = jnp.array(self.gamma_co2)

        if str('n_h2o') in df_load_mask:
            self.n_h2o = jnp.array(self.n_h2o) 
            self.gamma_h2o = jnp.array(self.gamma_h2o)

>>>>>>> d7ff0134
    def generate_jnp_arrays(self):
        """(re)generate jnp.arrays.
        
        Note:
           We have nd arrays and jnp arrays. We usually apply the mask to nd arrays and then generate jnp array from the corresponding nd array. For instance, self._A is nd array and self.A is jnp array.
        
        """
        # jnp.array copy from the copy sources
        self.dev_nu_lines = jnp.array(self.nu_lines)
        self.logsij0 = jnp.array(np.log(self.line_strength_ref))
        self.line_strength_ref = jnp.array(self.line_strength_ref)
        self.delta_air = jnp.array(self.delta_air)
        self.A = jnp.array(self.A)
        self.n_air = jnp.array(self.n_air)
        self.gamma_air = jnp.array(self.gamma_air)
        self.gamma_self = jnp.array(self.gamma_self)
        self.elower = jnp.array(self.elower)
        self.gpp = jnp.array(self.gpp)



def _convert_proper_isotope(isotope):
    """covert isotope (int) to proper type for df 

    Args:
        isotope (int or other type): isotope

    Returns:
        str: proper isotope type
    """
    if isotope == 0:
        return None
    elif isotope is not None and type(isotope) == int:
        return str(isotope)
    elif isotope is None:
        return isotope
    else:
        raise ValueError("Invalid isotope type")


def _isotope_index_from_isotope_number(isotope, uniqiso):
    """isotope index given HITRAN/HITEMP isotope number

        Args:
            isotope (int): isotope number
            uniqiso (nd int array): unique isotope array 

        Returns:
            int: isotope_index for T_gQT and gQT  
        """
    isotope_index = np.where(uniqiso == isotope)[0][0]
    return isotope_index


def _QT_interp(isotope_index, T, T_gQT, gQT):
    """interpolated partition function.

        Note:
            isotope_index is NOT isotope (number for HITRAN). 
            isotope_index is index for gQT and T_gQT.
            _isotope_index_from_isotope_number can be used 
            to get isotope index from isotope.
            
        Args:
            isotope index: isotope index, index from 0 to len(uniqiso) - 1
            T: temperature
            gQT: jnp array of partition function grid
            T_gQT: jnp array of temperature grid for gQT

        Returns:
            Q(idx, T) interpolated in jnp.array
        """

    return jnp.interp(T, T_gQT[isotope_index], gQT[isotope_index])


def _qr_interp(isotope_index, T, T_gQT, gQT, Tref):
    """interpolated partition function ratio.

        Note:
            isotope_index is NOT isotope (number for HITRAN). 
            isotope_index is index for gQT and T_gQT.
            _isotope_index_from_isotope_number can be used 
            to get isotope index from isotope.
    
        Args:
            isotope index: isotope index, index from 0 to len(uniqiso) - 1
            T: temperature
            gQT: jnp array of partition function grid
            T_gQT: jnp array of temperature grid for gQT
            Tref: reference temperature in K

        Returns:
            qr(T)=Q(T)/Q(Tref) interpolated in jnp.array
        """
    return _QT_interp(isotope_index, T, T_gQT, gQT) / _QT_interp(
        isotope_index, Tref, T_gQT, gQT)


def _qr_interp_lines(T, isoid, uniqiso, T_gQT, gQT, Tref):
    """Partition Function ratio using HAPI partition data.
        (This function works for JAX environment.)

        Args:
            T: temperature (K)
            isoid:
            uniqiso:
            gQT: jnp array of partition function grid
            T_gQT: jnp array of temperature grid for gQT
            Tref: reference temperature in K

        Returns:
            Qr_line, partition function ratio array for lines [Nlines]

        Note:
            Nlines=len(self.nu_lines)
        """
    qr_line = jnp.zeros(len(isoid))
    for isotope in uniqiso:
        mask_idx = np.where(isoid == isotope)
        isotope_index = _isotope_index_from_isotope_number(isotope, uniqiso)
        qr_each_isotope = _qr_interp(isotope_index, T, T_gQT, gQT, Tref)
        qr_line = qr_line.at[jnp.index_exp[mask_idx]].set(qr_each_isotope)
    return qr_line<|MERGE_RESOLUTION|>--- conflicted
+++ resolved
@@ -439,26 +439,6 @@
             mask *= (df.elower < self.elower_max)
         return mask
 
-    def instances_from_dataframes(self, df_masked):
-        """generate instances from (usually masked) data farame
-
-        Args:
-            df_load_mask (DataFrame): (masked) data frame
-
-        """
-        self.nu_lines = df_masked.wav.values
-        self.line_strength_ref = df_masked.int.values
-        self.delta_air = df_masked.Pshft.values
-        self.A = df_masked.A.values
-        self.n_air = df_masked.Tdpair.values
-        self.gamma_air = df_masked.airbrd.values
-        self.gamma_self = df_masked.selbrd.values
-        self.elower = df_masked.El.values
-        self.gpp = df_masked.gp.values
-        #isotope
-        self.isoid = df_masked.iso.values
-        self.uniqiso = np.unique(self.isoid)
-
     def apply_mask_mdb(self, mask):
         """apply mask for mdb class
 
@@ -718,6 +698,26 @@
             print("DataFrame (self.df) available.")
             self.df = df
 
+    def instances_from_dataframes(self, df_masked):
+        """generate instances from (usually masked) data farame
+
+        Args:
+            df_load_mask (DataFrame): (masked) data frame
+
+        """
+        self.nu_lines = df_masked.wav.values
+        self.line_strength_ref = df_masked.int.values
+        self.delta_air = df_masked.Pshft.values
+        self.A = df_masked.A.values
+        self.n_air = df_masked.Tdpair.values
+        self.gamma_air = df_masked.airbrd.values
+        self.gamma_self = df_masked.selbrd.values
+        self.elower = df_masked.El.values
+        self.gpp = df_masked.gp.values
+        #isotope
+        self.isoid = df_masked.iso.values
+        self.uniqiso = np.unique(self.isoid)
+
     def generate_jnp_arrays(self):
         """(re)generate jnp.arrays.
         
@@ -738,10 +738,7 @@
         self.gpp = jnp.array(self.gpp)
 
 
-MdbHit = MdbHitemp  #compatibility
-
-
-class MdbHitran(HITRANDatabaseManager):
+class MdbHitran(MdbCommonHitempHitran, HITRANDatabaseManager):
     """molecular database of HITRAN
 
     Attributes:
@@ -769,11 +766,8 @@
                  gpu_transfer=False,
                  inherit_dataframe=False,
                  activation=True,
-<<<<<<< HEAD
-                 parfile=None):
-=======
-                 extra_params=None):
->>>>>>> d7ff0134
+                 parfile=None,
+                 nonair_broadening=False):
         """Molecular database for HITRAN/HITEMP form.
 
         Args:
@@ -786,7 +780,7 @@
             gpu_transfer: tranfer data to jnp.array?
             inherit_dataframe: if True, it makes self.df instance available, which needs more DRAM when pickling.
             activation: if True, the activation of mdb will be done when initialization, if False, the activation won't be done and it makes self.df instance available. 
-            extra_params: None or 'all'. If 'all', background atmospheric broadening parameters(n and gamma) other than air will also be downloaded (e.g. h2, he...)
+            nonair_broadening: If True, background atmospheric broadening parameters(n and gamma) other than air will also be downloaded (e.g. h2, he...)
         """
         self.dbtype = "hitran"
         MdbCommonHitempHitran.__init__(self,
@@ -800,14 +794,23 @@
                                        inherit_dataframe=inherit_dataframe,
                                        activation=activation,
                                        parfile=parfile)
-        super().__init__(
+
+        # HITRAN ONLY FUNCTIONALITY
+        if nonair_broadening:
+            extra_params = "all"
+        else:
+            extra_params = None
+
+
+        HITRANDatabaseManager.__init__(
+            self,
             molecule=self.simple_molecule_name,
             name="HITRAN-{molecule}",
             local_databases=self.path.parent,
             engine="default",
             verbose=True,
             parallel=True,
-            extra_params=extra_params,
+            extra_params=extra_params
         )
 
         # Get list of all expected local files for this database:
@@ -820,10 +823,6 @@
                                     cache=True,
                                     parse_quanta=True)
 
-        # Register
-        #if not self.is_registered():
-        #    self.register()
-
         if len(download_files) > 0:
             self.clean_download_files()
 
@@ -831,6 +830,7 @@
         columns = None
         output = "vaex"
 
+        
         isotope_dfform = _convert_proper_isotope(self.isotope)
         df = self.load(
             local_file,
@@ -842,8 +842,7 @@
             #if load_wavenum_min is not None else [],
             #upper_bound=[("wav", load_wavenum_max)]
             #if load_wavenum_max is not None else [],
-            output=output,
-        )
+            output=output)
 
         self.isoid = df.iso
         self.uniqiso = np.unique(df.iso.values)
@@ -855,73 +854,6 @@
         if inherit_dataframe or not self.activation:
             print("DataFrame (self.df) available.")
             self.df = df
-
-<<<<<<< HEAD
-    
-=======
-    def QT_for_select_line(self, Ttyp):
-        if self.isotope is None or self.isotope == 0:
-            isotope_for_Qt = 1  # we use isotope=1 for QT
-        else:
-            isotope_for_Qt = int(self.isotope)
-        Q = PartFuncTIPS(self.molecid, isotope_for_Qt)
-        QTref = Q.at(T=Tref_original)
-        QTtyp = Q.at(T=Ttyp)
-        return QTref, QTtyp
-
-    def activate(self, df, mask=None):
-        """activation of moldb, 
-        
-        Notes:
-            activation includes, making instances, computing broadening parameters, natural width, 
-            and transfering instances to gpu arrays when self.gpu_transfer = True
-
-        Args:
-            df: DataFrame
-            mask: mask of DataFrame to be used for the activation, if None, no additional mask is applied.
-
-        Note:
-            self.df_load_mask is always applied when the activation.
-
-        Examples:
-            
-            >>> # we would extract the line with delta nu = 2 here
-            >>> mdb = api.MdbExomol(emf, nus, optional_quantum_states=True, activation=False)
-            >>> load_mask = (mdb.df["v_u"] - mdb.df["v_l"] == 2)
-            >>> mdb.activate(mdb.df, load_mask)
-
-
-        """
-        if mask is not None:
-            mask = mask * self.df_load_mask
-        else:
-            mask = self.df_load_mask
-
-        self.instances_from_dataframes(df[mask])
-        self.gQT, self.T_gQT = hitranapi.make_partition_function_grid_hitran(
-            self.molecid, self.uniqiso)
-
-        if self.gpu_transfer:
-            self.generate_jnp_arrays()
-
-
-    def set_molmass(self):
-        molmass_isotope, abundance_isotope = molmass_hitran()
-        if self.isotope is None:
-            self.molmass = molmass_isotope[self.simple_molecule_name][0]
-        else:
-            self.molmass = molmass_isotope[self.simple_molecule_name][
-                self.isotope]
-
-    def compute_load_mask(self, df, qrtyp):
-        #wavelength
-        mask = (df.wav > self.nurange[0]) \
-                    * (df.wav < self.nurange[1])
-        mask *= (line_strength_numpy(self.Ttyp, df.int, df.wav, df.El, qrtyp) >
-                 self.crit)
-        if self.elower_max is not None:
-            mask *= (df.elower < self.elower_max)
-        return mask
 
     def instances_from_dataframes(self, df_load_mask):
         """generate instances from (usually masked) data farame
@@ -945,61 +877,25 @@
             #isotope
             self.isoid = df_load_mask.iso.values
             self.uniqiso = np.unique(self.isoid)
-            
+
             if str('n_h2') in df_load_mask:
-                self.n_h2 = df_load_mask.n_h2.values  
-                self.gamma_h2 = df_load_mask.gamma_h2.values  
-            
+                self.n_h2 = df_load_mask.n_h2.values
+                self.gamma_h2 = df_load_mask.gamma_h2.values
+
             if str('n_he') in df_load_mask:
-                self.n_he = df_load_mask.n_he.values  
-                self.gamma_he = df_load_mask.gamma_he.values  
-                
+                self.n_he = df_load_mask.n_he.values
+                self.gamma_he = df_load_mask.gamma_he.values
+
             if str('n_co2') in df_load_mask:
-                self.n_co2 = df_load_mask.n_co2.values  
-                self.gamma_co2 = df_load_mask.gamma_co2.values  
-                
+                self.n_co2 = df_load_mask.n_co2.values
+                self.gamma_co2 = df_load_mask.gamma_co2.values
+
             if str('n_h2o') in df_load_mask:
-                self.n_h2o = df_load_mask.n_h2o.values  
-                self.gamma_h2o = df_load_mask.gamma_h2o.values  
+                self.n_h2o = df_load_mask.n_h2o.values
+                self.gamma_h2o = df_load_mask.gamma_h2o.values
 
         else:
             raise ValueError("Use vaex dataframe as input.")
-
-    def apply_mask_mdb(self, mask):
-        """apply mask for mdb class
-
-        Args:
-            mask: mask to be applied
-
-        Examples:
-            >>> mdb = api.MdbHitran(emf, nus)
-            >>> # we would extract the lines with n_air > 0.01
-            >>> mask = mdb.n_air > 0.01
-            >>> mdb.apply_mask_mdb(mask)
-        """
-        self.nu_lines = self.nu_lines[mask]
-        self.line_strength_ref = self.line_strength_ref[mask]
-        self.delta_air = self.delta_air[mask]
-        self.A = self.A[mask]
-        self.n_air = self.n_air[mask]
-        self.gamma_air = self.gamma_air[mask]
-        self.gamma_self = self.gamma_self[mask]
-        self.elower = self.elower[mask]
-        self.gpp = self.gpp[mask]
-        #isotope
-        self.isoid = self.isoid[mask]
-        self.uniqiso = np.unique(self.isoid)
-
-    def Sij0(self):
-        """Deprecated line_strength_ref. 
-
-        Returns:
-            ndarray: line_strength_ref
-        """
-        msg = "Sij0 instance was replaced to line_strength_ref and will be removed."
-        warnings.warn(msg, FutureWarning)
-        return self.line_strength_ref
-
 
     def generate_jnp_arrays(self):
         """(re)generate jnp.arrays.
@@ -1019,43 +915,22 @@
         self.gamma_self = jnp.array(self.gamma_self)
         self.elower = jnp.array(self.elower)
         self.gpp = jnp.array(self.gpp)
-        
-        if str('n_h2') in df_load_mask:
-            self.n_h2 = jnp.array(self.n_h2) 
+
+        if str('n_h2') in self.df_load_mask:
+            self.n_h2 = jnp.array(self.n_h2)
             self.gamma_h2 = jnp.array(self.gamma_h2)
-            
-        if str('n_he') in df_load_mask:
-            self.n_he = jnp.array(self.n_he) 
+
+        if str('n_he') in self.df_load_mask:
+            self.n_he = jnp.array(self.n_he)
             self.gamma_he = jnp.array(self.gamma_he)
 
-        if str('n_co2') in df_load_mask:
-            self.n_co2 = jnp.array(self.n_co2) 
+        if str('n_co2') in self.df_load_mask:
+            self.n_co2 = jnp.array(self.n_co2)
             self.gamma_co2 = jnp.array(self.gamma_co2)
 
-        if str('n_h2o') in df_load_mask:
-            self.n_h2o = jnp.array(self.n_h2o) 
+        if str('n_h2o') in self.df_load_mask:
+            self.n_h2o = jnp.array(self.n_h2o)
             self.gamma_h2o = jnp.array(self.gamma_h2o)
-
->>>>>>> d7ff0134
-    def generate_jnp_arrays(self):
-        """(re)generate jnp.arrays.
-        
-        Note:
-           We have nd arrays and jnp arrays. We usually apply the mask to nd arrays and then generate jnp array from the corresponding nd array. For instance, self._A is nd array and self.A is jnp array.
-        
-        """
-        # jnp.array copy from the copy sources
-        self.dev_nu_lines = jnp.array(self.nu_lines)
-        self.logsij0 = jnp.array(np.log(self.line_strength_ref))
-        self.line_strength_ref = jnp.array(self.line_strength_ref)
-        self.delta_air = jnp.array(self.delta_air)
-        self.A = jnp.array(self.A)
-        self.n_air = jnp.array(self.n_air)
-        self.gamma_air = jnp.array(self.gamma_air)
-        self.gamma_self = jnp.array(self.gamma_self)
-        self.elower = jnp.array(self.elower)
-        self.gpp = jnp.array(self.gpp)
-
 
 
 def _convert_proper_isotope(isotope):
