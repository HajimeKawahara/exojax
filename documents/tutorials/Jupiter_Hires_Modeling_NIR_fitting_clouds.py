--- conflicted
+++ resolved
@@ -15,9 +15,9 @@
 # if this is the first run, set miegird_generate = True, and run the code to generate Mie grid. After that, set False.
 miegird_generate = False
 # when the optimization is performed, set opt_perform = True, after performing it, set False
-opt_perform = False
+opt_perform = True
 # when HMC is performed, set hmc_perform = True, after performing it, set False
-hmc_perform = False
+hmc_perform = True
 ###
 
 from jax import config
@@ -31,7 +31,6 @@
 username = "kawahara"
 if username == "exoplanet01":
     import ssl
-
     ssl._create_default_https_context = ssl._create_unverified_context
 
 import pickle
@@ -467,18 +466,6 @@
 
 rng_key = random.PRNGKey(0)
 rng_key, rng_key_ = random.split(rng_key)
-<<<<<<< HEAD
-num_warmup, num_samples = 500, 1000
-######                                                                                                                 
-#num_warmup, num_samples = 100, 200 #3h
-######                                                                                                                  
-#kernel = NUTS(model_c,forward_mode_differentiation=True)
-kernel = NUTS(model_c)
-mcmc = MCMC(kernel, num_warmup=num_warmup, num_samples=num_samples)
-mcmc.run(rng_key_, nu1=nus_obs, y1=spectra)
-mcmc.print_summary()
-=======
->>>>>>> 8d401e26
 
 if hmc_perform == True:
     print("HMC starts")
@@ -495,18 +482,14 @@
         mcmc.run(rng_key_, nu1=nus_obs, y1=spectra)
     mcmc.print_summary()
 
-    import pickle
-
     with open("output/samples.pickle", mode="wb") as f:
         pickle.dump(mcmc.get_samples(), f)
 
 with open("output/samples.pickle", mode="rb") as f:
     samples = pickle.load(f)
 
-
 print("prediction starts")
 from numpyro.diagnostics import hpdi
-
 pred = Predictive(model_c, samples, return_sites=["y1"])
 predictions = pred(rng_key_, nu1=nus_obs, y1=None)
 median_mu1 = jnp.median(predictions["y1"], axis=0)
@@ -530,8 +513,8 @@
 )
 plt.legend()
 plt.xlim(np.min(nus_obs), np.max(nus_obs))
-plt.savefig("Jupiter_fit.png")
-plt.show()
+plt.savefig("output/Jupiter_fit.png")
+#plt.show()
 
 
 if hmc_perform == True:
