"""solar abundance.

- Solar abundance data
- AAG21 = Asplund, M., Amarsi, A. M., & Grevesse, N. 2021, arXiv:2105.01661
"""

import numpy as np
from exojax.spec.molinfo import element_mass


AAG21 = {
    "H": [12.00, 0.00, 8.22, 0.04],
    "He": [10.914, 0.013, 1.29, 0.18],
    "Li": [0.96, 0.06, 3.25, 0.04],
    "Be": [1.38, 0.09, 1.32, 0.03],
    "B": [2.70, 0.20, 2.79, 0.04],
    "C": [8.46, 0.04, 7.39, 0.04],
    "N": [7.83, 0.07, 6.26, 0.06],
    "O": [8.69, 0.04, 8.39, 0.04],
    "F": [4.40, 0.25, 4.42, 0.06],
    "Ne": [8.06, 0.05, -1.12, 0.18],
    "Na": [6.22, 0.03, 6.27, 0.04],
    "Mg": [7.55, 0.03, 7.53, 0.02],
    "Al": [6.43, 0.03, 6.43, 0.03],
    "Si": [7.51, 0.03, 7.51, 0.01],
    "P": [5.41, 0.03, 5.43, 0.03],
    "S": [7.12, 0.03, 7.15, 0.02],
    "Cl": [5.31, 0.20, 5.23, 0.06],
    "Ar": [6.38, 0.10, -0.50, 0.18],
    "K": [5.07, 0.03, 5.08, 0.04],
    "Ca": [6.30, 0.03, 6.29, 0.03],
    "Sc": [3.14, 0.04, 3.04, 0.03],
    "Ti": [4.97, 0.05, 4.90, 0.03],
    "V": [3.90, 0.08, 3.96, 0.03],
    "Cr": [5.62, 0.04, 5.63, 0.02],
    "Mn": [5.42, 0.06, 5.47, 0.03],
    "Fe": [7.46, 0.04, 7.46, 0.02],
    "Co": [4.94, 0.05, 4.87, 0.02],
    "Ni": [6.20, 0.04, 6.20, 0.03],
    "Cu": [4.18, 0.05, 4.25, 0.06],
    "Zn": [4.56, 0.05, 4.61, 0.02],
    "Ga": [3.02, 0.05, 3.07, 0.03],
    "Ge": [3.62, 0.10, 3.58, 0.04],
    "As": [np.nan, np.nan, 2.30, 0.04],
    "Se": [np.nan, np.nan, 3.34, 0.03],
    "Br": [np.nan, np.nan, 2.54, 0.06],
    "Kr": [3.12, 0.10, -2.27, 0.18],
    "Rb": [2.32, 0.08, 2.37, 0.03],
    "Sr": [2.83, 0.06, 2.88, 0.03],
    "Y": [2.21, 0.05, 2.15, 0.02],
    "Zr": [2.59, 0.04, 2.53, 0.02],
    "Nb": [1.47, 0.06, 1.42, 0.04],
    "Mo": [1.88, 0.09, 1.93, 0.04],
    "Ru": [1.75, 0.08, 1.77, 0.02],
    "Rh": [0.78, 0.11, 1.04, 0.02],
    "Pd": [1.57, 0.10, 1.65, 0.02],
    "Ag": [0.96, 0.10, 1.20, 0.04],
    "Cd": [np.nan, np.nan, 1.71, 0.03],
    "In": [0.80, 0.20, 0.76, 0.02],
    "Sn": [2.02, 0.10, 2.07, 0.06],
    "Sb": [np.nan, np.nan, 1.01, 0.06],
    "Te": [np.nan, np.nan, 2.18, 0.03],
    "I": [np.nan, np.nan, 1.55, 0.08],
    "Xe": [2.22, 0.05, -1.95, 0.18],
    "Cs": [np.nan, np.nan, 1.08, 0.03],
    "Ba": [2.27, 0.05, 2.18, 0.02],
    "La": [1.11, 0.04, 1.17, 0.01],
    "Ce": [1.58, 0.04, 1.58, 0.01],
    "Pr": [0.75, 0.05, 0.76, 0.01],
    "Nd": [1.42, 0.04, 1.45, 0.01],
    "Sm": [0.95, 0.04, 0.94, 0.01],
    "Eu": [0.52, 0.04, 0.52, 0.01],
    "Gd": [1.08, 0.04, 1.05, 0.01],
    "Tb": [0.31, 0.10, 0.31, 0.01],
    "Dy": [1.10, 0.04, 1.13, 0.01],
    "Ho": [0.48, 0.11, 0.47, 0.01],
    "Er": [0.93, 0.05, 0.93, 0.01],
    "Tm": [0.11, 0.04, 0.12, 0.01],
    "Yb": [0.85, 0.11, 0.92, 0.01],
    "Lu": [0.10, 0.09, 0.09, 0.01],
    "Hf": [0.85, 0.05, 0.71, 0.01],
    "Ta": [np.nan, np.nan, -0.15, 0.04],
    "W": [0.79, 0.11, 0.65, 0.04],
    "Re": [np.nan, np.nan, 0.26, 0.02],
    "Os": [1.35, 0.12, 1.35, 0.02],
    "Ir": [np.nan, np.nan, 1.32, 0.02],
    "Pt": [np.nan, np.nan, 1.61, 0.02],
    "Au": [0.91, 0.12, 0.81, 0.05],
    "Hg": [np.nan, np.nan, 1.17, 0.18],
    "Tl": [0.92, 0.17, 0.77, 0.05],
    "Pb": [1.95, 0.08, 2.03, 0.03],
    "Bi": [np.nan, np.nan, 0.65, 0.0],
    "U": [np.nan, np.nan, -0.54, 0.03],
}


def nsol():
    """provides solar abundance dictionary from AAG21.

    Args:
        database: name of database.

    Returns:
        number ratio of elements for solar abundance

    Example:
        >>>  nsun=nsol()
        >>>  print(nsun["Fe"])
        >>>  2.6602622265852853e-05
    """
    # compute total number
    allab = 0.0
    for atm in AAG21:
        val = AAG21[atm]
        if val[0] is np.nan:
            allab = allab + 10 ** val[2]
        else:
            allab = allab + 10 ** val[0]

    nsun = {}
    for atm in AAG21:
        val = AAG21[atm]
        if val[0] is np.nan:
            nsun[atm] = 10 ** AAG21[atm][2] / allab
        else:
            nsun[atm] = 10 ** AAG21[atm][0] / allab

    return nsun

<<<<<<< HEAD
def mmr_solar():
    n = nsol()
    #sum_n = np.sum([n[atom] for atom in n]) = 1
    print(sum_n)


if __name__ == "__main__":
    mmr_solar()
=======

def mass_fraction_XYZ(number_ratio_elements):
    """mass fraction of hydroeng, helium, metals, i.e. well known symbols in astronomy X, Y, Z

    Notes:
        X = mass fraction of hydrogen
        Y = mass fraction of helium
        Z = mass fraction of metals
        For definition, see https://en.wikipedia.org/wiki/Metallicity#Mass_fraction

    Args:
        number_ratio_elements: element number ratio of abundance, when n = nsol(), X, Y, Z are solar abundance Xsol. Ysol, Zsol.

    Returns:
        float: X, Y, Z (mass mixing ratios of H, He, metals)
    """
    sum_element = sum(
        [
            element_mass[atom] * number_ratio_elements[atom]
            for atom in number_ratio_elements
        ]
    )
    X = element_mass["H"] * number_ratio_elements["H"]
    Y = element_mass["He"] * number_ratio_elements["He"]
    Z = sum_element - X - Y

    X = X / sum_element
    Y = Y / sum_element
    Z = Z / sum_element

    return X, Y, Z
>>>>>>> 31998d94
<|MERGE_RESOLUTION|>--- conflicted
+++ resolved
@@ -127,19 +127,27 @@
 
     return nsun
 
-<<<<<<< HEAD
-def mmr_solar():
-    n = nsol()
-    #sum_n = np.sum([n[atom] for atom in n]) = 1
-    print(sum_n)
+def mass_fraction(atom,number_ratio_elements):
+    """mass fraction of atom
 
+    Notes:
+        X = mass fraction of hydrogen
+        Y = mass fraction of helium
+        Z = mass fraction of metals
+        For definition, see https://en.wikipedia.org/wiki/Metallicity#Mass_fraction
 
-if __name__ == "__main__":
-    mmr_solar()
-=======
+    Args:
+        atom: atom name, such as "H", "He", "C", "O", "Fe", etc.
+        number_ratio_elements: element number ratio of abundance, when n = nsol(), X, Y, Z are solar abundance Xsol. Ysol, Zsol.
+
+    Returns:
+        mass fraction of atom
+    """    
+    weighted_sum_mass = _sum_mass_weighted_elements(number_ratio_elements)
+    return element_mass[atom] * number_ratio_elements[atom]/weighted_sum_mass
 
 def mass_fraction_XYZ(number_ratio_elements):
-    """mass fraction of hydroeng, helium, metals, i.e. well known symbols in astronomy X, Y, Z
+    """mass fraction of hydrogen, helium, metals, i.e. well known symbols in astronomy X, Y, Z
 
     Notes:
         X = mass fraction of hydrogen
@@ -151,21 +159,20 @@
         number_ratio_elements: element number ratio of abundance, when n = nsol(), X, Y, Z are solar abundance Xsol. Ysol, Zsol.
 
     Returns:
-        float: X, Y, Z (mass mixing ratios of H, He, metals)
+        float: X, Y, Z (mass fraction of H, He, metals)
     """
+
+    X = mass_fraction("H",number_ratio_elements)
+    Y =  mass_fraction("He",number_ratio_elements)
+    Z = 1.0 - X - Y
+    
+    return X, Y, Z
+
+def _sum_mass_weighted_elements(number_ratio_elements):
     sum_element = sum(
         [
             element_mass[atom] * number_ratio_elements[atom]
             for atom in number_ratio_elements
         ]
     )
-    X = element_mass["H"] * number_ratio_elements["H"]
-    Y = element_mass["He"] * number_ratio_elements["He"]
-    Z = sum_element - X - Y
-
-    X = X / sum_element
-    Y = Y / sum_element
-    Z = Z / sum_element
-
-    return X, Y, Z
->>>>>>> 31998d94
+    return sum_element
