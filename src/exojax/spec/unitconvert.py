--- conflicted
+++ resolved
@@ -4,11 +4,7 @@
 from exojax.utils.checkarray import is_sorted
 
 
-<<<<<<< HEAD
-def nu2wav(nus, wavelength_order, unit="AA"):
-=======
 def nu2wav(nus, wavelength_order="descending", unit="AA"):
->>>>>>> e8fd06b5
     """wavenumber to wavelength (AA)
 
     Args:
@@ -17,30 +13,19 @@
         unit: the unit of the output wavelength, "AA", "nm", or "um"
 
     Returns:
-<<<<<<< HEAD
-        wavelength (AA)
-    """
-    conversion_factors = {"nm": 1.0e7, "AA": 1.0e8, "um": 1.0e4}
-=======
         wavelength (unit)
     """
     conversion_factors = {"nm": 1.0e7, "AA": 1.0e8, "um": 1.0e4}
     wavenumber_order = is_sorted(nus)
->>>>>>> e8fd06b5
 
     if wavenumber_order == "descending" or wavenumber_order == "unordered":
         raise ValueError("wavenumber should be in ascending order in ExoJAX.")
 
     try:
         if wavelength_order == "ascending":
-<<<<<<< HEAD
             _both_ascending_warning()
             return conversion_factors[unit] / nus[::-1]
-        elif wavelength_order == "descending":
-=======
-            return conversion_factors[unit] / nus[::-1]
         elif wavelength_order == "descending" or wavenumber_order == "single":
->>>>>>> e8fd06b5
             return conversion_factors[unit] / nus
         else:
             raise ValueError("order should be ascending or descending")
@@ -64,26 +49,17 @@
     order = is_sorted(wav)
     try:
         if order == "ascending":
-<<<<<<< HEAD
             _both_ascending_warning()
             return conversion_factors[unit] / wav[::-1]
-        elif order == "descending":
-=======
-            return conversion_factors[unit] / wav[::-1]
         elif order == "descending" or order == "single":
->>>>>>> e8fd06b5
             return conversion_factors[unit] / wav
         else:
             raise ValueError("wavelength array should be ascending or descending")
     except KeyError:
-<<<<<<< HEAD
         raise ValueError("unavailable unit")
 
 def _both_ascending_warning():
     warnings.warn(
         "Both input wavelength and output wavenumber are in ascending order.",
         UserWarning,
-    )
-=======
-        raise ValueError("unavailable unit")
->>>>>>> e8fd06b5
+    )