#!/usr/bin/env python
# coding: utf-8

## Modeling a High Resolution Reflection Spectrum

# Hajime Kawahara August 24th (2024)
# This code analyzes the reflection spectrum of Jupiter. We here try to solve two problems.
# One is we need to calibrate the wavenumber grid of the data because the calibration lines were insufficient and the wavelength of the data is not accurate.
# To do so, we use the reflection spectrum model itself.
# The other is, after the wavelenghtcalibration, we try to fit the model to the calibrated data.
# This note coresponds to the other one, using the output of the code for the former one (Jupiter_Hires_Modeling_NIR_fitting.ipynb)

### Preparation
# if this is the first run, set miegird_generate = True, and run the code to generate Mie grid. After that, set False.
miegird_generate = False
# when the optimization is performed, set opt_perform = True, after performing it, set False
opt_perform = True
# when HMC is performed, set hmc_perform = True, after performing it, set False
hmc_perform = False
# if True, the figures are shown
figshow = False
###
import os

from torch import log_

os.environ["JAX_TRACEBACK_FILTERING"] = "off"


import plotjupiter
import miegrid_generate
import pickle
import numpy as np
import matplotlib.pyplot as plt
import pandas as pd

from exojax.atm.idealgas import number_density
from exojax.spec.unitconvert import nu2wav
from exojax.spec.unitconvert import wav2nu
from exojax.utils.constants import c  # light speed in km/s
from exojax.utils.constants import m_u
from exojax.utils.grids import wavenumber_grid
from exojax.utils.astrofunc import gravity_jupiter
from exojax.spec.atmrt import ArtReflectPure
from exojax.spec.pardb import PdbCloud
from exojax.atm.atmphys import AmpAmcloud
from exojax.utils.zsol import nsol
from exojax.atm.mixratio import vmr2mmr
from exojax.spec.molinfo import molmass_isotope
from exojax.spec.opacont import OpaMie
from exojax.utils.instfunc import resolution_to_gaussian_std
from exojax.spec.specop import SopInstProfile
from exojax.spec.opacalc import OpaPremodit
from exojax.spec.api import MdbHitemp

import numpyro.distributions as dist
import numpyro
from numpyro.infer import MCMC, NUTS
from numpyro.infer import Predictive
from numpyro.diagnostics import hpdi
from jaxopt import OptaxSolver
import optax
from jovispec.tpio import read_tpprofile_jupiter
import tqdm

from jax import random
import jax.numpy as jnp
from jax import config

config.update("jax_enable_x64", True)


# Forget about the following code. I need this to run the code somewhere...
# username="exoplanet01"
username = "kawahara"
if username == "exoplanet01":
    import ssl

    ssl._create_default_https_context = ssl._create_unverified_context


dat = np.loadtxt("jupiter_corrected.dat")  # made by Jupiter_Hires_Modeling_NIR.ipynb
unmask_nus_obs = dat[:, 0]
unmask_spectra = dat[:, 1]
mask = (unmask_nus_obs < 6163.5) + ((unmask_nus_obs > 6166) & (unmask_nus_obs < 6184.5))
nus_obs = unmask_nus_obs[mask]
wav_obs = nu2wav(nus_obs, unit="AA")

plotjupiter.print_wavminmax(wav_obs)

spectra = unmask_spectra[mask]

if figshow:
    plotjupiter.plot_spec1(unmask_nus_obs, unmask_spectra, nus_obs, spectra)

# ## Solar spectrum
# This is the reflected "solar" spectrum by Jupiter! So, we need the solar spectrum template.
#
# I found very good one: High-resolution solar spectrum taken from Meftar et al. (2023)
#
# - 10.21413/SOLAR-HRS-DATASET.V1.1_LATMOS
# - http://doi.latmos.ipsl.fr/DOI_SOLAR_HRS.v1.1.html
# - http://bdap.ipsl.fr/voscat_en/solarspectra.html
#
filename = "/home/" + username + "/solar-hrs/Spectre_HR_LATMOS_Meftah_V1.txt"
dat = pd.read_csv(filename, names=("wav", "flux"), comment=";", delimiter="\t")
dat["wav"] = dat["wav"] * 10

wav_solar = dat["wav"][::-1]
solspec = dat["flux"][::-1]
nus_solar = wav2nu(wav_solar, unit="AA")

vrv = 10.0
vperc = vrv / 300000


if figshow:
    plotjupiter.plot_spec2(nus_obs, spectra, solspec, nus_solar, vperc)

nus, wav, res = wavenumber_grid(
    np.min(nus_obs) - 5.0, np.max(nus_obs) + 5.0, 10000, xsmode="premodit", unit="cm-1"
)

# read the temperature-pressure profile of Jupiter
dat = read_tpprofile_jupiter()

torig = dat["Temperature (K)"]
porig = dat["Pressure (bar)"]

# %%
art = ArtReflectPure(nu_grid=nus, pressure_btm=3.0e1, pressure_top=1.0e-3, nlayer=100)

# custom temperature profile
Parr = art.pressure
Tarr_np = np.interp(Parr, porig, torig)
i = np.argmin(Tarr_np)
Tarr_np[0:i] = Tarr_np[i]

# numpy ndarray should be converted to jnp.array (equivalent to Tarr=jnp.array(Tarr))
Tarr = art.custom_temperature(Tarr_np)

if True:
    plotjupiter.plottp(torig, porig, Parr, Tarr)

# %%
mu = 2.22  # mean molecular weight NASA Jupiter fact sheet
gravity = gravity_jupiter(1.0, 1.0)

if True:
    plotjupiter.plotPT(art, Tarr)

pdb_nh3 = PdbCloud("NH3")
amp_nh3 = AmpAmcloud(pdb_nh3, bkgatm="H2")
amp_nh3.check_temperature_range(Tarr)

# condensate substance density
rhoc = pdb_nh3.condensate_substance_density  # g/cc
n = nsol()
abundance_nh3 = 3.0 * n["N"]  # x 3 solar abundance
molmass_nh3 = molmass_isotope("NH3", db_HIT=False)
MMRbase_nh3 = vmr2mmr(abundance_nh3, molmass_nh3, mu)

# search for rg, sigmag range based on fsed and Kzz range
fsed_range = [0.1, 10.0]
Kzz_fixed = 1.0e4
sigmag_fixed = 2.0

if miegird_generate:
    Kzz, rg_layer, MMRc = miegrid_generate.generate_miegrid_new(
        Tarr,
        Parr,
        mu,
        gravity,
        pdb_nh3,
        amp_nh3,
        molmass_nh3,
        sigmag_fixed,
        MMRbase_nh3,
        fsed_range,
        Kzz_fixed,
    )
    import sys
    sys.exit()
else:
    pdb_nh3.load_miegrid()

opa_nh3 = OpaMie(pdb_nh3, nus)

# Next, we consider the gas component, i.e. methane
Eopt = 3300.0  # this is from the Elower optimization result
# mdb_reduced = MdbHitemp("CH4", nurange=[nus_start,nus_end], isotope=1, elower_max=Eopt)
mdb_reduced = MdbHitemp("CH4", nurange=[nus[0], nus[-1]], isotope=1, elower_max=Eopt)


opa = OpaPremodit(
    mdb_reduced, nu_grid=nus, allow_32bit=True, auto_trange=[80.0, 300.0]
)  # this reduced the device memory use in 5/6.

## Spectrum Model
nusjax = jnp.array(nus)
nusjax_solar = jnp.array(nus_solar)
solspecjax = jnp.array(solspec)


# ### gas opacity
molmass_ch4 = molmass_isotope("CH4", db_HIT=False)
# asymmetric_parameter = asymmetric_factor + np.zeros((len(art.pressure), len(nus)))
reflectivity_surface = np.zeros(len(nus))

sop = SopInstProfile(nus)
# log_fsed, log_Kzz, vrv, vv, boradening, mmr, normalization factor
# parinit = jnp.array(
#    [np.log10(1.0) * 10000.0, np.log10(1.0e4) * 10.0, -5.0, -55.0, 2.5, 2.0, 0.6]
# )
parinit = jnp.array(
    [jnp.log10(3.0), jnp.log10(1.0e4), -5.0, -55.0, 2.5, 0.2, 0.6]
)



def unpack_params(params):
    multiple_factor = jnp.array([1.0, 1.0, 1.0, 1.0, 1.0, 10000.0, 0.01, 1.0])
    par = params * multiple_factor
    log_fsed = par[0]
    sigmag = par[1]
    log_Kzz = par[2]
    vrv = par[3]
    vv = par[4]
    _broadening = par[5]
    const_mmr_ch4 = par[6]
    factor = par[7]
    fsed = 10**log_fsed
    Kzz = 10**log_Kzz
    
    return fsed, sigmag, Kzz, vrv, vv, _broadening, const_mmr_ch4, factor


def spectral_model(params):
<<<<<<< HEAD
    fsed, _Kzz, vrv, vv, _broadening, const_mmr_ch4, factor = unpack_params(params)
=======
    #fsed, Kzz, vrv, vv, _broadening, const_mmr_ch4, factor = unpack_params(params)
    fsed, sigmag, Kzz, vrv, vv, _broadening, const_mmr_ch4, factor = unpack_params(params)
    
    Kzz = 1.0e4
>>>>>>> d4879bf9
    broadening = 25000.0
    Kzz = Kzz_fixed
    # temperatures
    # cloud
    rg_layer, MMRc = amp_nh3.calc_ammodel(
        Parr, Tarr, mu, molmass_nh3, gravity, fsed, sigmag_fixed, Kzz, MMRbase_nh3
    )
    rg = jnp.mean(rg_layer)

    ### this one
<<<<<<< HEAD
    # sigma_extinction, sigma_scattering, asymmetric_factor = (
    #    opa_nh3.mieparams_vector_direct_from_pymiescatt(rg, sigmag)
    # )
    sigma_extinction, sigma_scattering, asymmetric_factor = opa_nh3.mieparams_vector(
        rg, sigmag_fixed
=======
    sigma_extinction, sigma_scattering, asymmetric_factor = (
        opa_nh3.mieparams_vector_direct_from_pymiescatt(rg, sigmag)
>>>>>>> d4879bf9
    )
    #sigma_extinction, sigma_scattering, asymmetric_factor = opa_nh3.mieparams_vector(
    #    rg, sigmag
    #)
    dtau_cld = art.opacity_profile_cloud_lognormal(
        sigma_extinction, rhoc, MMRc, rg, sigmag_fixed, gravity
    )
    dtau_cld_scat = art.opacity_profile_cloud_lognormal(
        sigma_scattering, rhoc, MMRc, rg, sigmag_fixed, gravity
    )

    asymmetric_parameter = asymmetric_factor + np.zeros((len(art.pressure), len(nus)))

    # opacity
    mmr_ch4 = art.constant_mmr_profile(const_mmr_ch4)
    xsmatrix = opa.xsmatrix(Tarr, Parr)
    dtau_ch4 = art.opacity_profile_xs(xsmatrix, mmr_ch4, molmass_ch4, gravity)

    single_scattering_albedo = (dtau_cld_scat) / (dtau_cld + dtau_ch4)
    dtau = dtau_cld + dtau_ch4

    # velocity
    vpercp = (vrv + vv) / c
    incoming_flux = jnp.interp(nusjax, nusjax_solar * (1.0 + vpercp), solspecjax)

    Fr = art.run(
        dtau,
        single_scattering_albedo,
        asymmetric_parameter,
        reflectivity_surface,
        incoming_flux,
    )

    std = resolution_to_gaussian_std(broadening)
    Fr_inst = sop.ipgauss(Fr, std)
    Fr_samp = sop.sampling(Fr_inst, vv, nus_obs)
    return factor * Fr_samp


def factor_mmr_to_gperl(molmass, Parr, Tarr):
    """factor to convert MMR to g/L

    Args:
        molmass_nh3 (_type_): molecular mass
        Parr (_type_): _description_
        Tarr (_type_): _description_

    Note:
        mass density (g/L) = fac*MMR

    Returns:
        _type_: _description_
    """
    return molmass * m_u * number_density(Parr, Tarr) * 1.0e3


fac = factor_mmr_to_gperl(molmass_nh3, Parr, Tarr)


if True:

    print("(*_*) show init params:")
    parinit = jnp.array(
    [jnp.log10(3.0), 2.0, jnp.log10(1.e4), -5.0, -55.0, 2.5, 0.2, 0.6]
    )
    F_samp_init = spectral_model(parinit)
<<<<<<< HEAD
    fsed, _Kzz, vrv, vv, _broadening, const_mmr_ch4, factor = unpack_params(parinit)
=======
    fsed, sigmag, Kzz, vrv, vv, _broadening, const_mmr_ch4, factor = unpack_params(parinit)
    rg_layer, MMRc = amp_nh3.calc_ammodel(
        Parr, Tarr, mu, molmass_nh3, gravity, fsed, sigmag, Kzz, MMRbase_nh3
    )
    parinit2 = jnp.array(
    [jnp.log10(3.0), 3.0, jnp.log10(1.e4), -5.0, -55.0, 2.5, 0.2, 0.6]
    )
    F_samp_init2 = spectral_model(parinit2)
    fsed, sigmag, Kzz, vrv, vv, _broadening, const_mmr_ch4, factor = unpack_params(parinit)
>>>>>>> d4879bf9
    rg_layer, MMRc = amp_nh3.calc_ammodel(
        Parr, Tarr, mu, molmass_nh3, gravity, fsed, sigmag_fixed, Kzz_fixed, MMRbase_nh3
    )

    #plotjupiter.plot_cloud_structure(Parr, rg_layer, MMRc, fac)
    plt = plotjupiter.plot_opt(nus_obs, spectra, F_samp_init, F_samp_init2)
    plt.savefig("init2.png")
    import sys
    sys.exit()

def cost_function(params):
    return jnp.sum((spectra - spectral_model(params)) ** 2)


if opt_perform:
    adam = OptaxSolver(opt=optax.adam(1.0e-2), fun=cost_function)
    # res = adam.run(parinit)
    
    params = parinit
    state = adam.init_state(params)
    val =[]
    loss = []
    for _ in tqdm.tqdm(range(300)):  
        params, state = adam.update(params, state)
        val.append(params)
        loss.append(state.value)
    val = np.array(val)
    loss = np.array(loss)
    
    fig = plt.figure()
    ax = fig.add_subplot(111)
    plt.plot(loss)
    plt.yscale("log")
    plt.show()


    # res.params
    print("fsed, Kzz, vrv, vv, _broadening, const_mmr_ch4, factor")
    print("init:", unpack_params(parinit))
    print("best:", unpack_params(params))

    F_samp = spectral_model(params)
    F_samp_init = spectral_model(parinit)

    plt = plotjupiter.plot_opt(nus_obs, spectra, F_samp_init, F_samp)
    print(params)
    plt.savefig("fitting.png")
    import sys
    sys.exit()


# %%

# T0, log_fsed, log_Kzz, vrv, vv, boradening, mmr, normalization factor
# parinit = jnp.array(
#    [1.5, np.log10(1.0) * 10000.0, np.log10(1.0e4) * 10.0, -5.0, -55.0, 2.5, 1.2, 0.6]
# )
# multiple_factor = jnp.array([100.0, 0.0001, 0.1, 1.0, 1.0, 10000.0, 0.01, 1.0])


def model_c(nu1, y1):

    # T0_n = numpyro.sample("T0_n", dist.Uniform(0.5, 2.0))
    log_fsed_n = numpyro.sample("log_fsed_n", dist.Uniform(-1.0e4, 1.0e4))
    log_Kzz_n_fixed = jnp.log10(Kzz_fixed)
    vrv = numpyro.sample("vrv", dist.Uniform(-10.0, 10.0))
    vv = numpyro.sample("vv", dist.Uniform(-70.0, -40.0))
    broadening = 25000.0  # fix
    molmass_ch4_n = numpyro.sample("MMR_CH4_n", dist.Uniform(0.0, 5.0))
    factor = numpyro.sample("factor", dist.Uniform(0.0, 1.0))
    
    params = jnp.array(
        [log_fsed_n, log_Kzz_n_fixed, vrv, vv, broadening, molmass_ch4_n, factor]
    )
    mean = spectral_model(params)

    sigma = numpyro.sample("sigma", dist.Exponential(10.0))
    err_all = jnp.ones_like(nu1) * sigma
    # err_all = jnp.sqrt(y1err**2. + sig**2.)
    numpyro.sample("y1", dist.Normal(mean, err_all), obs=y1)


# initialization
import jax.numpy as jnp

if hmc_perform:
    # T0, log_fsed, log_Kzz, vrv, vv, boradening (fix), mmr, normalization factor
    #    init_params = {
    #        "T0_n": 1.5,
    #        }
    init_params = {
        "T0_n": 0.89,
        "log_fsed_n": 0.44,
        "vrv": -1.1,
        "vv": -58.3,
        "MMR_CH4_n": 1.58,
        "factor": 0.597,
        "sigma": 1.0,
    }

rng_key = random.PRNGKey(0)
rng_key, rng_key_ = random.split(rng_key)

if hmc_perform:
    print("HMC starts")
    num_warmup, num_samples = 500, 1000
    ######
    #num_warmup, num_samples = 100, 200
    ######
    # kernel = NUTS(model_c,forward_mode_differentiation=True)
    kernel = NUTS(model_c)
    mcmc = MCMC(kernel, num_warmup=num_warmup, num_samples=num_samples)
    if opt_perform == True:
        mcmc.run(rng_key_, nu1=nus_obs, y1=spectra, init_params=init_params)
    #        mcmc.run(rng_key_, nu1=nus_obs, y1=spectra)
    else:
        mcmc.run(rng_key_, nu1=nus_obs, y1=spectra)
    mcmc.print_summary()

    with open("output/samples.pickle", mode="wb") as f:
        pickle.dump(mcmc.get_samples(), f)

with open("output/samples.pickle", mode="rb") as f:
    samples = pickle.load(f)

print("prediction starts")
pred = Predictive(model_c, samples, return_sites=["y1"])
predictions = pred(rng_key_, nu1=nus_obs, y1=None)
median_mu1 = jnp.median(predictions["y1"], axis=0)
hpdi_mu1 = hpdi(predictions["y1"], 0.95)

# prediction plot
plotjupiter.plot_prediction(wav_obs, spectra, median_mu1, hpdi_mu1)


if hmc_perform:
    np.savez("output/all.npz", [median_mu1, hpdi_mu1])

#####################################################<|MERGE_RESOLUTION|>--- conflicted
+++ resolved
@@ -236,14 +236,7 @@
 
 
 def spectral_model(params):
-<<<<<<< HEAD
     fsed, _Kzz, vrv, vv, _broadening, const_mmr_ch4, factor = unpack_params(params)
-=======
-    #fsed, Kzz, vrv, vv, _broadening, const_mmr_ch4, factor = unpack_params(params)
-    fsed, sigmag, Kzz, vrv, vv, _broadening, const_mmr_ch4, factor = unpack_params(params)
-    
-    Kzz = 1.0e4
->>>>>>> d4879bf9
     broadening = 25000.0
     Kzz = Kzz_fixed
     # temperatures
@@ -254,16 +247,11 @@
     rg = jnp.mean(rg_layer)
 
     ### this one
-<<<<<<< HEAD
     # sigma_extinction, sigma_scattering, asymmetric_factor = (
     #    opa_nh3.mieparams_vector_direct_from_pymiescatt(rg, sigmag)
     # )
     sigma_extinction, sigma_scattering, asymmetric_factor = opa_nh3.mieparams_vector(
         rg, sigmag_fixed
-=======
-    sigma_extinction, sigma_scattering, asymmetric_factor = (
-        opa_nh3.mieparams_vector_direct_from_pymiescatt(rg, sigmag)
->>>>>>> d4879bf9
     )
     #sigma_extinction, sigma_scattering, asymmetric_factor = opa_nh3.mieparams_vector(
     #    rg, sigmag
@@ -321,37 +309,6 @@
 
 
 fac = factor_mmr_to_gperl(molmass_nh3, Parr, Tarr)
-
-
-if True:
-
-    print("(*_*) show init params:")
-    parinit = jnp.array(
-    [jnp.log10(3.0), 2.0, jnp.log10(1.e4), -5.0, -55.0, 2.5, 0.2, 0.6]
-    )
-    F_samp_init = spectral_model(parinit)
-<<<<<<< HEAD
-    fsed, _Kzz, vrv, vv, _broadening, const_mmr_ch4, factor = unpack_params(parinit)
-=======
-    fsed, sigmag, Kzz, vrv, vv, _broadening, const_mmr_ch4, factor = unpack_params(parinit)
-    rg_layer, MMRc = amp_nh3.calc_ammodel(
-        Parr, Tarr, mu, molmass_nh3, gravity, fsed, sigmag, Kzz, MMRbase_nh3
-    )
-    parinit2 = jnp.array(
-    [jnp.log10(3.0), 3.0, jnp.log10(1.e4), -5.0, -55.0, 2.5, 0.2, 0.6]
-    )
-    F_samp_init2 = spectral_model(parinit2)
-    fsed, sigmag, Kzz, vrv, vv, _broadening, const_mmr_ch4, factor = unpack_params(parinit)
->>>>>>> d4879bf9
-    rg_layer, MMRc = amp_nh3.calc_ammodel(
-        Parr, Tarr, mu, molmass_nh3, gravity, fsed, sigmag_fixed, Kzz_fixed, MMRbase_nh3
-    )
-
-    #plotjupiter.plot_cloud_structure(Parr, rg_layer, MMRc, fac)
-    plt = plotjupiter.plot_opt(nus_obs, spectra, F_samp_init, F_samp_init2)
-    plt.savefig("init2.png")
-    import sys
-    sys.exit()
 
 def cost_function(params):
     return jnp.sum((spectra - spectral_model(params)) ** 2)
