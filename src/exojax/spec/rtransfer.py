--- conflicted
+++ resolved
@@ -44,20 +44,13 @@
                    log_pressure_btm=2.,
                    NP=20,
                    mode='ascending',
-<<<<<<< HEAD
-=======
                    reference_point=0.5,
->>>>>>> 01300310
                    numpy=False):
     warn_msg = "Use `atm.atmprof.pressure_layer_logspace` instead"
     warnings.warn(warn_msg, FutureWarning)
     from exojax.atm.atmprof import pressure_layer_logspace
     return pressure_layer_logspace(log_pressure_top, log_pressure_btm, NP,
-<<<<<<< HEAD
-                                   mode, numpy)
-=======
                                    mode, reference_point, numpy)
->>>>>>> 01300310
 
 
 def rtrun(dtau, S):
