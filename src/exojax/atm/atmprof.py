"""Atmospheric profile function."""

from exojax.utils.constants import kB, m_u
import jax.numpy as jnp
import numpy as np
from jax.lax import scan
from jax import jit


def pressure_layer_logspace(
    log_pressure_top=-8.0,
    log_pressure_btm=2.0,
    nlayer=20,
    mode="ascending",
    reference_point=0.5,
    numpy=False,
):
    """Pressure layer evenly spaced in logspace, i.e. logP interval is constant

    Args:
        log_pressure_top: log10(P[bar]) at the top layer
        log_pressure_btm: log10(P[bar]) at the bottom layer
        nlayer: the number of the layers
        mode: ascending or descending
        reference_point (float): reference point in a layer (0-1). Center:0.5, lower boundary:1.0, upper boundary:0
        numpy: if True use numpy array instead of jnp array

    Returns:
<<<<<<< HEAD
        pressures: representative pressures (array) of the layers
        delta_pressures: delta pressure layer, the old name is dParr
=======
        pressure: representative pressure of the layers
        dParr: delta pressure layer
>>>>>>> 31b655bf
        pressure_decrease_rate: pressure decrease rate of the layer (k-factor; k < 1) pressure[i-1] = pressure_decrease_rate*pressure[i]

    Note:
        d logP is constant using this function.
    """
    dlogP = (log_pressure_btm - log_pressure_top) / (nlayer - 1)
    if numpy:
        pressures = np.logspace(log_pressure_top, log_pressure_btm, nlayer)
    else:
        pressures = jnp.logspace(log_pressure_top, log_pressure_btm, nlayer)

    k = 10**-dlogP
    delta_pressures = (k ** (reference_point - 1.0) - k**reference_point) * pressures

    if mode == "descending":
        pressures = pressures[::-1]
        delta_pressures = delta_pressures[::-1]

    return pressures, delta_pressures, k


def pressure_upper_logspace(pressures, pressure_decrease_rate, reference_point=0.5):
    """computes pressure at the upper point of the layers

    Args:
        pressures (_type_): representative pressure (output of pressure_layer_logspace)
        pressure_decrease_rate: pressure decrease rate of the layer (k-factor; k < 1) pressure[i-1] = pressure_decrease_rate*pressure[i]
        reference_point (float): reference point in a layer (0-1). Center:0.5, lower boundary:1.0, upper boundary:0

    Returns:
        _type_: pressure at the upper point (\overline{P}_i)
    """
    return (pressure_decrease_rate**reference_point) * pressures


def pressure_lower_logspace(pressures, pressure_decrease_rate, reference_point=0.5):
    """computes pressure at the lower point of the layers

    Args:
        pressures (_type_): representative pressure (output of pressure_layer_logspace)
        pressure_decrease_rate: pressure decrease rate of the layer (k-factor; k < 1) pressure[i-1] = pressure_decrease_rate*pressure[i]
        reference_point (float): reference point in a layer (0-1). Center:0.5, lower boundary:1.0, upper boundary:0

    Returns:
        _type_: pressure at the lower point (underline{P}_i)
    """
    return (pressure_decrease_rate ** (reference_point - 1.0)) * pressures


def pressure_boundary_logspace(
    pressures, pressure_decrease_rate, reference_point=0.5, numpy=False
):
    """computes pressure at the boundary of the layers (Nlayer + 1)

    Args:
        pressures (_type_): representative pressure (output of pressure_layer_logspace)
        pressure_decrease_rate: pressure decrease rate of the layer (k-factor; k < 1) pressure[i-1] = pressure_decrease_rate*pressure[i]
        reference_point (float): reference point in a layer (0-1). Center:0.5, lower boundary:1.0, upper boundary:0
        numpy: if True use numpy array instead of jnp array

    Returns:
        _type_: pressure at the boundary (Nlayer + 1)
    """
    pressure_bottom_boundary = (
        pressure_decrease_rate ** (reference_point - 1.0)
    ) * pressures[-1]
    pressure_upper = pressure_upper_logspace(
        pressures, pressure_decrease_rate, reference_point
    )
    if numpy:
        return np.append(pressure_upper, pressure_bottom_boundary)
    else:
        return jnp.append(pressure_upper, pressure_bottom_boundary)


@jit
def normalized_layer_height(
    temperature, pressure_decrease_rate, mean_molecular_weight, radius_btm, gravity_btm
):
    """compute normalized height/radius at the upper boundary of the atmospheric layer, neglecting atmospheric mass, examining non-constant gravity.

    Note:
        This method computes the height of the atmospheric layers taking the effect of the decrease of gravity (i.e. $ \propto 1/r^2 $) into account.

    Args:
        temperature (1D array): temperature profile (K) of the layer, (Nlayer, from atmospheric top to bottom)
        pressure_decrease_rate:  pressure decrease rate of the layer (k-factor; k < 1) pressure[i-1] = pressure_decrease_rate*pressure[i]
        mean_molecular_weight (1D array): mean molecular weight profile, (Nlayer, from atmospheric top to bottom)
        radius_btm (float): radius (cm) at the lower boundary of the bottom layer, R0 or r_N
        gravity_btm (float): gravity (cm/s2) at the lower boundary of the bottom layer, g_N

    Returns:
        1D array (Nlayer) : layer height normalized by radius_btm starting from top atmosphere
        1D array (Nlayer) : radius at lower bondary normalized by radius_btm starting from top atmosphere
    """
    inverse_Tarr = temperature[::-1]
    inverse_mmr_arr = mean_molecular_weight[::-1]
    stacked_profiles = jnp.vstack([inverse_Tarr, inverse_mmr_arr]).T

    def compute_radius(normalized_radius_lower, arr):
        T_layer, mmw_layer = arr
        gravity_lower = gravity_btm / normalized_radius_lower**2
        Hn_lower = pressure_scale_height(gravity_lower, T_layer, mmw_layer) / radius_btm
        a = 1.0 + Hn_lower / normalized_radius_lower * jnp.log(pressure_decrease_rate)
        fac = 1.0 / a - 1.0
        normalized_height_layer = fac * normalized_radius_lower
        carry = normalized_radius_lower + normalized_height_layer
        return carry, [normalized_height_layer, normalized_radius_lower]

    _, results = scan(compute_radius, 1.0, stacked_profiles)
    normalized_height = results[0][::-1]
    normalized_radius_lower = results[1][::-1]
    return normalized_height, normalized_radius_lower


def gh_product(temperature, mean_molecular_weight):
    """product of gravity and pressure scale height

    Args:
        temperature: isothermal temperature (K)
        mean_molecular_weight: mean molecular weight

    Returns:
        gravity x pressure scale height cm2/s2
    """
    return kB * temperature / (m_u * mean_molecular_weight)


def pressure_scale_height(gravity, T, mean_molecular_weight):
    """pressure scale height assuming an isothermal atmosphere.

    Args:
        gravity: gravity acceleration (cm/s2)
        T: isothermal temperature (K)
        mean_molecular_weight: mean molecular weight

    Returns:
        pressure scale height (cm)
    """

    return gh_product(T, mean_molecular_weight) / gravity


def atmprof_powerlow(pressures, T0, alpha):
    """powerlaw temperature profile

    Args:
        pressures: pressure array (bar)
        T0 (float): T at P=1 bar in K
        alpha (float): powerlaw index

    Returns:
        array: temperature profile
    """
    return T0 * pressures**alpha


def atmprof_gray(pressures, gravity, kappa, Tint):
    """

    Args:
        pressures (1D array): pressure array (bar)
        gravity (float): gravity (cm/s2)
        kappa: infrared opacity
        Tint: temperature equivalence of the intrinsic energy flow

    Returns:
        array: temperature profile

    """

    tau = pressures * 1.0e6 * kappa / gravity
    Tarr = (0.75 * Tint**4 * (2.0 / 3.0 + tau)) ** 0.25
    return Tarr


def atmprof_Guillot(pressures, gravity, kappa, gamma, Tint, Tirr, f=0.25):
    """

    Notes:
        Guillot (2010) Equation (29)

    Args:
        pressures: pressure array (bar)
        gravity: gravity (cm/s2)
        kappa: thermal/IR opacity (kappa_th in Guillot 2010)
        gamma: ratio of optical and IR opacity (kappa_v/kappa_th), gamma > 1 means thermal inversion
        Tint: temperature equivalence of the intrinsic energy flow
        Tirr: temperature equivalence of the irradiation
        f = 1 at the substellar point, f = 1/2 for a day-side average
            and f = 1/4 for an averaging over the whole planetary surface

    Returns:
        array: temperature profile

    """
    tau = pressures * 1.0e6 * kappa / gravity  # Equation (51)
    invsq3 = 1.0 / jnp.sqrt(3.0)
    fac = 2.0 / 3.0 + invsq3 * (
        1.0 / gamma + (gamma - 1.0 / gamma) * jnp.exp(-gamma * tau / invsq3)
    )
    Tarr = (0.75 * Tint**4 * (2.0 / 3.0 + tau) + 0.75 * Tirr**4 * f * fac) ** 0.25

    return Tarr


def Teq2Tirr(Teq):
    """Tirr from equilibrium temperature and intrinsic temperature.

    Args:
        Teq: equilibrium temperature

    Return:
        Tirr: iradiation temperature

    Note:
        Here we assume A=0 (albedo) and beta=1 (fully-energy distributed)
    """
    return (2.0**0.5) * Teq


def Teff2Tirr(Teff, Tint):
    """Tirr from effective temperature and intrinsic temperature.

    Args:
        Teff: effective temperature
        Tint: intrinsic temperature

    Return:
        Tirr: iradiation temperature

    Note:
        Here we assume A=0 (albedo) and beta=1 (fully-energy distributed)
    """
    return (4.0 * Teff**4 - Tint**4) ** 0.25<|MERGE_RESOLUTION|>--- conflicted
+++ resolved
@@ -26,13 +26,8 @@
         numpy: if True use numpy array instead of jnp array
 
     Returns:
-<<<<<<< HEAD
         pressures: representative pressures (array) of the layers
         delta_pressures: delta pressure layer, the old name is dParr
-=======
-        pressure: representative pressure of the layers
-        dParr: delta pressure layer
->>>>>>> 31b655bf
         pressure_decrease_rate: pressure decrease rate of the layer (k-factor; k < 1) pressure[i-1] = pressure_decrease_rate*pressure[i]
 
     Note:
