--- conflicted
+++ resolved
@@ -95,16 +95,11 @@
     gam6He = 1e20 * C6**0.4 * PHe*1e6*0.41336 / T**0.7
     gam6HH = 1e20 * C6**0.4 * PHH*1e6*0.85 / T**0.7
     gamma6 = enh_damp * (gam6H + gam6He + gam6HH)
-<<<<<<< HEAD
-    gamma_case1 = (gamma6 + 10**gamRad + 10**gamSta) /(4*np.pi*ccgs)
-    #Avoid nan (appeared by np.log10(negative C6))
-    #(Note: if statements is NOT compatible with JAX)
-    #if len(jnp.where(jnp.isnan(gamma_case1))[0])>0:
-        #warnings.warn('nan were generated in gamma_case1 (), so they were replaced by 0.0 \n\t'+'The number of the lines with the nan: '+str(int(len(jnp.where(jnp.isnan(gamma_case1))[0]))))
-=======
     gamma_case1 = (gamma6 + 10**gamRad + 10**gamSta) / (4*np.pi*ccgs)
     # Avoid nan (appeared by np.log10(negative C6))
->>>>>>> ee01e516
+    # (Note: if statements is NOT compatible with JAX)
+    # if len(jnp.where(jnp.isnan(gamma_case1))[0]) > 0:
+    #     warnings.warn('nan were generated in gamma_case1 (), so they were replaced by 0.0 \n\t'+'The number of the lines with the nan: '+str(int(len(jnp.where(jnp.isnan(gamma_case1))[0]))))
     gamma_case1 = jnp.where(jnp.isnan(gamma_case1), 0., gamma_case1)
 
     Texp = 0.38  # Barklem+2000
@@ -414,7 +409,7 @@
 
 
 
-def uspecies_info(uspecies, mods_ID=jnp.array([[0,0],]), mods=jnp.array([0,]), mods_id_trans=jnp.array([0,])):
+def uspecies_info(uspecies, mods_ID = jnp.array([[0,0],]), mods = jnp.array([0,]), mods_id_trans = jnp.array([0,])):
     """Provide arrays of information of the species that contribute the opacity ("uspecies" made with "get_unique_species")
     
     Args:
@@ -428,6 +423,59 @@
        atomicmass_uspecies_list: jnp.array of atomic mass [amu] of each species in "uspecies"
        mods_uspecies_list: jnp.array of abundance deviation from the Sun [dex] for each species in "uspecies"
 
+    """
+    ipccd = atomllapi.load_atomicdata()
+    ielemarr = jnp.array(ipccd['ielem'])
+    Narr = jnp.array(10**(ipccd['solarA'])) # number density
+    massarr = jnp.array(ipccd['mass']) # mass of each neutral atom per particle [amu]
+    Nmassarr = Narr * massarr # mass density of each neutral species
+    
+    MMR_uspecies_list = np.zeros(len(uspecies))
+    atomicmass_uspecies_list = np.zeros(len(uspecies)) #[amu]
+    mods_id_trans = np.zeros(len(mods_ID), dtype=int)
+    for i, sp in enumerate(uspecies):
+        MMR_uspecies_list[i] = Nmassarr[ jnp.where(ielemarr == sp[0])[0][0] ] / jnp.sum(Nmassarr)
+        atomicmass_uspecies_list[i] = massarr[ jnp.where(ielemarr == sp[0])[0][0] ]
+        mods_id_trans[np.where((mods_ID[:,0] == sp[0]) & (mods_ID[:,1] == sp[1]))] = i
+    MMR_uspecies_list = jnp.array(MMR_uspecies_list)
+    atomicmass_uspecies_list = jnp.array(atomicmass_uspecies_list)
+    mods_id_trans = jnp.array(mods_id_trans) # jnp.array for converting index in "mods_ID" of each species into index in uspecies
+    
+    # for i, mit in enumerate(mods_id_trans):
+    # mods_uspecies_list[mit] = mods[i]
+    def f_Mmul(msi, null):
+        ms, i = msi
+        mit = mods_id_trans[i]
+        # mods_uspecies_list[mit] = mods[i]
+        ms = (ms.at[mit].set(mods[i]))
+        i = i + 1
+        msi = [ms, i]
+        return msi, null
+    length = len(mods)
+    
+    def g_Mmul(msi0):
+        msi, null = scan(f_Mmul, msi0, None, length)
+        return(msi[0])
+    
+    mods_uspecies_list = jnp.zeros(len(uspecies))
+    mods_uspecies_list = g_Mmul([mods_uspecies_list, 0])
+
+    return(MMR_uspecies_list, atomicmass_uspecies_list, mods_uspecies_list)
+    
+    
+    
+def beta_uspecies_info(uspecies, mods_ID=jnp.array([[0,0],])):
+    """Provide arrays of information of the species that contribute the opacity ("uspecies" made with "get_unique_species")
+    
+    Args:
+       uspecies: jnp.array of unique list of the species contributing the opacity
+       mods_ID: jnp.array listing the species whose abundances are different from the solar
+       
+    Returns:
+       MMR_uspecies_list: jnp.array of mass mixing ratio in the Sun of each species in "uspecies"
+       atomicmass_uspecies_list: jnp.array of atomic mass [amu] of each species in "uspecies"
+       mods_id_trans: jnp.array for converting index in "mods_ID" of each species into index in uspecies
+    
     """
     ipccd = atomllapi.load_atomicdata()
     ielemarr = jnp.array(ipccd['ielem'])
@@ -444,8 +492,24 @@
         mods_id_trans[np.where((mods_ID[:,0]==sp[0]) & (mods_ID[:,1]==sp[1]))] = i
     MMR_uspecies_list = jnp.array(MMR_uspecies_list)
     atomicmass_uspecies_list = jnp.array(atomicmass_uspecies_list)
-    mods_id_trans = jnp.array(mods_id_trans) #jnp.array for converting index in "mods_ID" of each species into index in uspecies
-    
+    mods_id_trans = jnp.array(mods_id_trans)
+
+    return(MMR_uspecies_list, atomicmass_uspecies_list, mods_id_trans)
+    
+    
+    
+def beta_Make_mods_uspecies_list(uspecies, mods=jnp.array([0,]), mods_id_trans=jnp.array([0,])):
+    """Make array of abundance modification of individual species
+    
+    Args:
+       uspecies: jnp.array of unique list of the species that contribute the opacity
+       mods: jnp.array of each abundance deviation from the Sun [dex] for each modified species in mods_ID
+       mods_id_trans: jnp.array for converting index in "mods_ID" of each species into index in uspecies
+    
+    Returns:
+       mods_uspecies_list: jnp.array of abundance deviation from the Sun [dex] for each species in "uspecies"
+    
+    """
     #for i, mit in enumerate(mods_id_trans):
     #mods_uspecies_list[mit] = mods[i]
     def f_Mmul(msi, null):
@@ -464,75 +528,6 @@
     
     mods_uspecies_list = jnp.zeros(len(uspecies))
     mods_uspecies_list = g_Mmul([mods_uspecies_list, 0])
-
-    return(MMR_uspecies_list, atomicmass_uspecies_list, mods_uspecies_list)
-    
-    
-    
-def beta_uspecies_info(uspecies, mods_ID=jnp.array([[0,0],])):
-    """Provide arrays of information of the species that contribute the opacity ("uspecies" made with "get_unique_species")
-    
-    Args:
-       uspecies: jnp.array of unique list of the species contributing the opacity
-       mods_ID: jnp.array listing the species whose abundances are different from the solar
-       
-    Returns:
-       MMR_uspecies_list: jnp.array of mass mixing ratio in the Sun of each species in "uspecies"
-       atomicmass_uspecies_list: jnp.array of atomic mass [amu] of each species in "uspecies"
-       mods_id_trans: jnp.array for converting index in "mods_ID" of each species into index in uspecies
-    
-    """
-    ipccd = atomllapi.load_atomicdata()
-    ielemarr = jnp.array(ipccd['ielem'])
-    Narr = jnp.array(10**(ipccd['solarA'])) #number density
-    massarr = jnp.array(ipccd['mass']) #mass of each neutral atom per particle [amu]
-    Nmassarr = Narr * massarr #mass density of each neutral species
-    
-    MMR_uspecies_list = np.zeros(len(uspecies))
-    atomicmass_uspecies_list = np.zeros(len(uspecies)) #[amu]
-    mods_id_trans = np.zeros(len(mods_ID), dtype=int)
-    for i, sp in enumerate(uspecies):
-        MMR_uspecies_list[i] = Nmassarr[ jnp.where(ielemarr==sp[0])[0][0] ] / jnp.sum(Nmassarr)
-        atomicmass_uspecies_list[i] = massarr[ jnp.where(ielemarr==sp[0])[0][0] ]
-        mods_id_trans[np.where((mods_ID[:,0]==sp[0]) & (mods_ID[:,1]==sp[1]))] = i
-    MMR_uspecies_list = jnp.array(MMR_uspecies_list)
-    atomicmass_uspecies_list = jnp.array(atomicmass_uspecies_list)
-    mods_id_trans = jnp.array(mods_id_trans)
-
-    return(MMR_uspecies_list, atomicmass_uspecies_list, mods_id_trans)
-    
-    
-    
-def beta_Make_mods_uspecies_list(uspecies, mods=jnp.array([0,]), mods_id_trans=jnp.array([0,])):
-    """Make array of abundance modification of individual species
-    
-    Args:
-       uspecies: jnp.array of unique list of the species that contribute the opacity
-       mods: jnp.array of each abundance deviation from the Sun [dex] for each modified species in mods_ID
-       mods_id_trans: jnp.array for converting index in "mods_ID" of each species into index in uspecies
-    
-    Returns:
-       mods_uspecies_list: jnp.array of abundance deviation from the Sun [dex] for each species in "uspecies"
-    
-    """
-    #for i, mit in enumerate(mods_id_trans):
-    #mods_uspecies_list[mit] = mods[i]
-    def f_Mmul(msi, null):
-        ms, i =msi
-        mit=mods_id_trans[i]
-        #mods_uspecies_list[mit] = mods[i]
-        ms = (ms.at[mit].set(mods[i]))
-        i = i+1
-        msi = [ms, i]
-        return msi, null
-    length = len(mods)
-    
-    def g_Mmul(msi0):
-        msi, null=scan(f_Mmul, msi0, None, length)
-        return(msi[0])
-    
-    mods_uspecies_list = jnp.zeros(len(uspecies))
-    mods_uspecies_list = g_Mmul([mods_uspecies_list, 0])
     return(mods_uspecies_list)
     
 
@@ -549,8 +544,9 @@
        padded_valid_arr
     
     """
-    valid_indices = jnp.where((adb.ielem==sp[0])*(adb.iion==sp[1]), jnp.arange(adb.ielem.shape[0]), adb.ielem.shape[0])
+    valid_indices = jnp.where(
+        (adb.ielem == sp[0]) * (adb.iion == sp[1]), jnp.arange(adb.ielem.shape[0]), adb.ielem.shape[0])
     padding_zero = jnp.zeros([1, orig_arr.shape[1]])
     padded_arr = jnp.concatenate([orig_arr, padding_zero])
     padded_valid_arr = padded_arr[jnp.sort(valid_indices)]
-    return(padded_valid_arr)
+    return(padded_valid_arr)