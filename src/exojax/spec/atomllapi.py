"""API for VALD 3."""

import numpy as np
import pandas as pd
from exojax.utils.constants import ccgs, ecgs, mecgs, eV2wn
import io
import vaex
import pkgutil
from io import BytesIO

# Correspondence between Atomic Number and Element Symbol
# PeriodicTable = np.empty([100], dtype=object)
PeriodicTable = np.zeros([119], dtype=object)
PeriodicTable[:] = [' 0', 'H', 'He', 'Li', 'Be', 'B', 'C', 'N', 'O', 'F', 'Ne', 'Na', 'Mg', 'Al', 'Si', 'P', 'S', 'Cl', 'Ar', 'K', 'Ca', 'Sc', 'Ti', 'V', 'Cr', 'Mn', 'Fe', 'Co', 'Ni', 'Cu', 'Zn', 'Ga', 'Ge', 'As', 'Se', 'Br', 'Kr', 'Rb', 'Sr', 'Y', 'Zr', 'Nb', 'Mo', 'Tc', 'Ru', 'Rh', 'Pd', 'Ag', 'Cd', 'In', 'Sn', 'Sb', 'Te', 'I', 'Xe', 'Cs', 'Ba', 'La', 'Ce',
                    'Pr', 'Nd', 'Pm', 'Sm', 'Eu', 'Gd', 'Tb', 'Dy', 'Ho', 'Er', 'Tm', 'Yb', 'Lu', 'Hf', 'Ta', 'W', 'Re', 'Os', 'Ir', 'Pt', 'Au', 'Hg', 'Tl', 'Pb', 'Bi', 'Po', 'At', 'Rn', 'Fr', 'Ra', 'Ac', 'Th', 'Pa', 'U', 'Np', 'Pu', 'Am', 'Cm', 'Bk', 'Cf', 'Es', 'Fm', 'Md', 'No', 'Lr', 'Rf', 'Db', 'Sg', 'Bh', 'Hs', 'Mt', 'Ds', 'Rg', 'Cn', 'Nh', 'Fl', 'Mc', 'Lv', 'Ts', 'Og']


def read_ExStellar(stellarf):
    """VALD IO for "Extract stellar" file (long format)

    Note:
        Deprecated to use! It's incomplete and untested. #210817
        See https://www.astro.uu.se/valdwiki/select_output

    Args:
        stellarf: file path

    Returns:
        line data in pandas DataFrame
    """
    dat = pd.read_csv(stellarf, sep=',', skiprows=3, names=('species', 'wav_lines', 'elowereV', 'vmic',
                      'loggf', 'rad_damping', 'stark_damping', 'waals_damping', 'lande', 'depth', 'reference'))
    return dat


def read_ExAll(allf):
    """IO for linelists downloaded from VALD3 with a query of "Long format" in
    the format of "Extract All" or "Extract Element".

    Note:
        About input linelists obtained from VALD3 (http://vald.astro.uu.se/):
            VALD data access is free but requires registration through the Contact form (http://vald.astro.uu.se/~vald/php/vald.php?docpage=contact.html).
        After the registration, you can login and choose the "Extract Element" mode.
        For example, if you want the Fe I linelist, the request form should be filled as:
            Starting wavelength :    1500
            Ending wavelength :    100000
            Element [ + ionization ] :    Fe 1
            Extraction format :    Long format
            Retrieve data via :    FTP
            Linelist configuration :    Default
            Unit selection:    Energy unit: eV - Medium: vacuum - Wavelength unit: angstrom - VdW syntax: default
        Please assign the fullpath of the output file sent by VALD ([user_name_at_VALD].[request_number_at_VALD].gz) to the variable "allf".
        See https://www.astro.uu.se/valdwiki/presformat_output for the detail of the format.

    Args:
        allf: fullpath to the input VALD linelist (See Notes above for more details.)
        Elm Ion
        WL_vac(AA)
        log gf*
        E_low(eV):  lower excitation potential
        J lo:  lower rotational quantum number
        E_up(eV):  upper excitation potential
        J up:  upper rotational quantum number
        Lande lower
        Lande upper
        Lande mean
        Damping Rad.
        Damping Stark
        Damping Waals

    Returns:
        line data in vaex DataFrame
    """
    dat = pd.read_csv(allf, sep=',', skiprows=1, names=('species', 'wav_lines', 'loggf', 'elowereV', 'jlower', 'euppereV',
                      'jupper', 'landelower', 'landeupper', 'landemean', 'rad_damping', 'stark_damping', 'waals_damping'))  # convert=False)
    colWL = dat.iat[0, 0][13:22]

    # Remove rows not starting with "'"
    dat = dat[dat.species.str.startswith("'")]
    dat = dat[dat.species.str.startswith("' ").map(
        {False: True, True: False})]  # Remove rows of Reference
    dat = dat[dat.species.str.startswith("'_").map(
        {False: True, True: False})]  # Remove rows of Reference

    # Remove long name (molecules e.g., TiO)
    dat = dat[dat.species.str.len() < 7]
    # Remove names starting with successive uppercase letters (molecules e.g., CO, OH, CN)
    dat = dat[dat.species.str.slice(start=1, stop=3).str.isupper().map({
        False: True, True: False})]
    # Remove highly ionized ions (iion > 3, for which the partition function is not reported in Barklem+2016)
    dat = dat.drop(dat.index[np.where(np.array(
        list(map(lambda x: int(x[1].strip("'")), dat.species.str.split(' ')))) > 3)[0]])
    for i, sp in enumerate(dat.species):
        symbol = sp.strip("'").split(' ')[0]
        ielem = np.where(PeriodicTable == symbol)[
            0][0] if (symbol in PeriodicTable) else 0
        iion = int(sp.strip("'").split(' ')[-1])
        dat.species.values[i] = ielem*100+iion-1
    dat = dat.reset_index(drop=True)
    dat = dat.astype('float64')
    #dat = dat.astype({'wav_lines': 'float64', 'loggf': 'float64', 'elowereV': 'float64', 'jlower': 'float64', 'euppereV': 'float64'})
    if colWL == 'WL_air(A)':
        # If wavelength is in air, it will be corrected (Note that wavelengths of transitions short of 2000 Angstroems are actually in vacuum and not in air.)
        dat.iloc[:, 1] = np.where(
            dat.iloc[:, 1] > 2000, air_to_vac(dat.iloc[:, 1]), dat.iloc[:, 1])
    dat = vaex.from_pandas(dat)
    dat.export_hdf5(allf.with_suffix('.hdf5'))

    return dat


def read_kurucz(kuruczf):
    """Input Kurucz line list (http://kurucz.harvard.edu/linelists/)

    Args:
        kuruczf: file path

    Returns:
        A:  Einstein coefficient in [s-1]
        nu_lines:  transition waveNUMBER in [cm-1] (#NOT frequency in [s-1])
        elower: lower excitation potential [cm-1] (#converted from eV)
        eupper: upper excitation potential [cm-1] (#converted from eV)
        gupper: upper statistical weight
        jlower: lower J (rotational quantum number, total angular momentum)
        jupper: upper J
        ielem:  atomic number (e.g., Fe=26)
        iion:  ionized level (e.g., neutral=1, singly)
        gamRad: log of gamma of radiation damping (s-1) #(https://www.astro.uu.se/valdwiki/Vald3Format)
        gamSta: log of gamma of Stark damping (s-1)
        vdWdamp:  log of (van der Waals damping constant / neutral hydrogen number) (s-1)
    """
    with open(kuruczf) as f:
        lines = f.readlines()
    wlnmair, loggf, species, elower, jlower, labellower, eupper, jupper, labelupper, \
        gamRad, gamSta, gamvdW, ref, \
        NLTElower, NLTEupper, isonum, hyperfrac, isonumdi, isofrac, \
        hypershiftlower, hypershiftupper, hyperFlower, hypernotelower, hyperFupper, hypternoteupper, \
        strenclass, auto, landeglower, landegupper, isoshiftmA \
        = \
        np.zeros(len(lines)), np.zeros(len(lines)), np.array(['']*len(lines), dtype=object), np.zeros(len(lines)), np.zeros(len(lines)), np.zeros(len(lines)), np.zeros(len(lines)), np.zeros(len(lines)), np.zeros(len(lines)), \
        np.zeros(len(lines)), np.zeros(len(lines)), np.zeros(len(lines)), np.zeros(len(lines)), \
        np.zeros(len(lines)), np.zeros(len(lines)), np.zeros(len(lines)), np.zeros(len(lines)), np.zeros(len(lines)), np.zeros(len(lines)), \
        np.zeros(len(lines)), np.zeros(len(lines)), np.zeros(len(lines)), np.zeros(len(lines)), np.zeros(len(lines)), np.zeros(len(lines)), \
        np.zeros(len(lines)), np.zeros(len(lines)), np.zeros(
            len(lines)), np.zeros(len(lines)), np.zeros(len(lines))
    ielem, iion = np.zeros(len(lines), dtype=int), np.zeros(
        len(lines), dtype=int)

    for i, line in enumerate(lines):
        wlnmair[i] = float(line[0:11])
        loggf[i] = float(line[11:18])
        species[i] = str(line[18:24])
        ielem[i] = int(species[i].split('.')[0])
        iion[i] = int(species[i].split('.')[1])+1
        elower[i] = float(line[24:36])
        jlower[i] = float(line[36:41])
        eupper[i] = float(line[52:64])
        jupper[i] = float(line[64:69])
        gamRad[i] = float(line[80:86])
        gamSta[i] = float(line[86:92])
        gamvdW[i] = float(line[92:98])

    elower_inverted = np.where((eupper-elower) > 0,  elower,  eupper)
    eupper_inverted = np.where((eupper-elower) > 0,  eupper,  elower)
    jlower_inverted = np.where((eupper-elower) > 0,  jlower,  jupper)
    jupper_inverted = np.where((eupper-elower) > 0,  jupper,  jlower)
    elower = elower_inverted
    eupper = eupper_inverted
    jlower = jlower_inverted
    jupper = jupper_inverted

    wlaa = np.where(wlnmair < 200, wlnmair*10, air_to_vac(wlnmair*10))
    nu_lines = 1e8 / wlaa[::-1]  # [cm-1]<-[AA]
    loggf = loggf[::-1]
    ielem = ielem[::-1]
    iion = iion[::-1]
    elower = elower[::-1]
    eupper = eupper[::-1]
    jlower = jlower[::-1]
    jupper = jupper[::-1]
    glower = jlower*2+1
    gupper = jupper*2+1
    A = 10**loggf / gupper * (ccgs*nu_lines)**2 \
        * (8*np.pi**2*ecgs**2) / (mecgs*ccgs**3)
    gamRad = gamRad[::-1]
    gamSta = gamSta[::-1]
    gamvdW = gamvdW[::-1]

    return (A, nu_lines, elower, eupper, gupper, jlower, jupper, ielem, iion, gamRad, gamSta, gamvdW)


def pickup_param(ExAll):
    """extract transition parameters from VALD3 line list and insert the same
    DataFrame.

    Args:
        ExAll: VALD3 line list as pandas DataFrame (Output of read_ExAll)

    Returns:
        A:  Einstein coefficient in [s-1]
        nu_lines:  transition waveNUMBER in [cm-1] (#NOT frequency in [s-1])
        elower: lower excitation potential [cm-1] (#converted from eV)
        eupper: upper excitation potential [cm-1] (#converted from eV)
        gupper: upper statistical weight
        jlower: lower J (rotational quantum number, total angular momentum)
        jupper: upper J
        ielem:  atomic number (e.g., Fe=26)
        iion:  ionized level (e.g., neutral=1, singly)
        gamRad: log of gamma of radiation damping (s-1) #(https://www.astro.uu.se/valdwiki/Vald3Format)
        gamSta: log of gamma of Stark damping (s-1)
        vdWdamp:  log of (van der Waals damping constant / neutral hydrogen number) (s-1)
    """
    # insert new columns in VALD line list
    ExAll = ExAll.astype({'wav_lines': 'float64', 'loggf': 'float64',
                         'elowereV': 'float64', 'jlower': 'float64', 'euppereV': 'float64'})
    ExAll['nu_lines'] = 1.e8 / ExAll['wav_lines']  # [cm-1]<-[AA]
    ExAll = ExAll.iloc[::-1].reset_index(drop=True)  # Sort by wavenumber
    ExAll['elower'] = ExAll['elowereV'] * eV2wn
    ExAll['eupper'] = ExAll['euppereV'] * eV2wn
    ExAll['gupper'] = ExAll['jupper']*2+1
    ExAll['glower'] = ExAll['jlower']*2+1
    # notes4Tako#どうせ比をとるので電子の縮退度等の係数は落ちる.(MyLog2017.rtf)
    ExAll['A'] = 10**ExAll['loggf'] / ExAll['gupper'] * (ccgs*ExAll['nu_lines'])**2 \
        * (8*np.pi**2*ecgs**2) / (mecgs*ccgs**3)

    A = ExAll['A'].to_numpy()
    nu_lines = ExAll['nu_lines'].to_numpy()
    elower = ExAll['elower'].to_numpy()
    eupper = ExAll['eupper'].to_numpy()
    gupper = ExAll['gupper'].to_numpy()
    jlower = ExAll['jlower'].to_numpy()
    jupper = ExAll['jupper'].to_numpy()
    gamRad = ExAll['rad_damping'].to_numpy()
    gamSta = ExAll['stark_damping'].to_numpy()
    vdWdamp = ExAll['waals_damping'].to_numpy()

    ielem = np.zeros(len(ExAll), dtype='int')  # atomic number (e.g., Fe=26)
    # e.g., neutral=1, singly ionized=2, ...
    iion = np.zeros(len(ExAll), dtype='int')
    for i, sp in enumerate(ExAll['species']):
        ielem[i] = int(str(int(sp))[:2])
        iion[i] = int(str(int(sp))[2:])+1

    return A, nu_lines, elower, eupper, gupper, jlower, jupper, ielem, iion, gamRad, gamSta, vdWdamp


def vac_to_air(wlvac):
    """Convert wavelengths [AA] in vacuum into those in air.

    * See http://www.astro.uu.se/valdwiki/Air-to-vacuum%20conversion

    Args:
        wlvac:  wavelength in vacuum [Angstrom]
        n:  Refractive Index in dry air at 1 atm pressure and 15ºC with 0.045% CO2 by volume (Birch and Downs, 1994, Metrologia, 31, 315)

    Returns:
        wlair:  wavelengthe in air [Angstrom]
    """
    s = 1e4 / wlvac
    n = 1. + 0.0000834254 + 0.02406147 / \
        (130 - s*s) + 0.00015998 / (38.9 - s*s)
    wlair = wlvac / n
    return(wlair)


def air_to_vac(wlair):
    """Convert wavelengths [AA] in air into those in vacuum.

    * See http://www.astro.uu.se/valdwiki/Air-to-vacuum%20conversion

    Args:
        wlair:  wavelengthe in air [Angstrom]
        n:  Refractive Index in dry air at 1 atm pressure and 15ºC with 0.045% CO2 by volume (Birch and Downs, 1994, Metrologia, 31, 315)

    Returns:
        wlvac:  wavelength in vacuum [Angstrom]
    """
    s = 1e4 / wlair
    n = 1. + 0.00008336624212083 + 0.02408926869968 / (130.1065924522 - s*s) + \
        0.0001599740894897 / (38.92568793293 - s*s)
    wlvac = wlair * n
    return(wlvac)


def load_atomicdata():
    """load atomic data and solar composition.

    * See  Asplund et al. 2009, Gerevesse et al. 1996

    Returns:
        ipccd (pd.DataFrame): table of atomic data

    Note:
        atomic.txt is in data/atom
    """
    ipccc = ('ielem', 'ionizationE1', 'dam1', 'dam2',
             'solarA', 'mass', 'ionizationE2')
    adata = pkgutil.get_data('exojax', 'data/atom/atomic.txt')
    ipccd = pd.read_csv(BytesIO(adata), sep='\s+', skiprows=1,
                        usecols=[1, 2, 3, 4, 5, 6, 7], names=ipccc)
    return ipccd
    
    
def make_ielem_to_index_of_ipccd():
    """index conversion for atomll.uspecies_info (Preparation for LPF)
    
    Returns:
        ielem_to_index_of_ipccd: jnp.array to convert ielem into index of ipccd
    """
    import jax.numpy as jnp
    ielemarr = jnp.array(load_atomicdata()['ielem'])

    #jnp.array for conversin from ielem to the index of ipccd
    ielem_to_index_of_ipccd = np.zeros(np.max(ielemarr)+1, dtype='int')
    for i in range(np.max(ielemarr)+1):
        if (i in ielemarr):
            ielem_to_index_of_ipccd[i] = np.where(ielemarr==i)[0][0]
    ielem_to_index_of_ipccd = jnp.array(ielem_to_index_of_ipccd)
    return(ielem_to_index_of_ipccd)

<<<<<<< HEAD
=======

ielem_to_index_of_ipccd = make_ielem_to_index_of_ipccd()

>>>>>>> 83ca4740
    
def load_ionization_energies():
    """Load atomic ionization energies.
    
    Returns:
        df_ionE (pd.DataFrame): table of ionization energies
<<<<<<< HEAD

    Note:
        NIST_Atomic_Ionization_Energies.txt is in data/atom
    
    """
    fn_IonE = pkgutil.get_data('exojax', 'data/atom/NIST_Atomic_Ionization_Energies.txt')
    df_ionE = pd.read_csv(BytesIO(fn_IonE), sep="|", skiprows=6, header=0)
    return df_ionE
    

def pick_ionE(ielem, iion, df_ionE):
    """Pick up ionization energy of a specific atomic species.
    
    Args:
        ielem (int): atomic number (e.g., Fe=26)
        iion (int): ionized level (e.g., neutral=1, singly ionized=2, etc.)
        df_ionE (pd.DataFrame): table of ionization energies
    
    Returns:
        ionE (float): ionization energy
=======
>>>>>>> 83ca4740

    Note:
        NIST_Atomic_Ionization_Energies.txt is in data/atom
    
    """
<<<<<<< HEAD
=======
    fn_IonE = pkgutil.get_data('exojax', 'data/atom/NIST_Atomic_Ionization_Energies.txt')
    df_ionE = pd.read_csv(BytesIO(fn_IonE), sep="|", skiprows=6, header=0)
    return df_ionE
    

def pick_ionE(ielem, iion, df_ionE):
    """Pick up ionization energy of a specific atomic species.
    
    Args:
        ielem (int): atomic number (e.g., Fe=26)
        iion (int): ionized level (e.g., neutral=1, singly ionized=2, etc.)
        df_ionE (pd.DataFrame): table of ionization energies
    
    Returns:
        ionE (float): ionization energy

    Note:
        NIST_Atomic_Ionization_Energies.txt is in data/atom
    
    """
>>>>>>> 83ca4740
    f_droppare = lambda x: x.str.replace('(', '', regex = True).str.replace(')', '', regex = True).str.replace('[', '', regex = True).str.replace(']', '', regex = True).str.replace('                                      ', '0', regex = True)
    ionE = float(f_droppare(df_ionE[(df_ionE['At. num '] == ielem) & (df_ionE[' Ion Charge '] == iion-1)]['      Ionization Energy (a) (eV)      ']))
    return(ionE)
    

def load_pf_Barklem2016():
    """load a table of the partition functions for 284 atomic species.

    * See Table 8 of Barklem & Collet (2016); https://doi.org/10.1051/0004-6361/201526961

    Returns:
        pfTdat (pd.DataFrame): steps of temperature (K)
        pfdat (pd.DataFrame): partition functions for 284 atomic species
    """
    pfT_str = 'T[K]   1.00000e-05   1.00000e-04   1.00000e-03   1.00000e-02   1.00000e-01   1.50000e-01   2.00000e-01   3.00000e-01   5.00000e-01   7.00000e-01   1.00000e+00   1.30000e+00   1.70000e+00   2.00000e+00   3.00000e+00   5.00000e+00   7.00000e+00   1.00000e+01   1.50000e+01   2.00000e+01   3.00000e+01   5.00000e+01   7.00000e+01   1.00000e+02   1.30000e+02   1.70000e+02   2.00000e+02   2.50000e+02   3.00000e+02   5.00000e+02   7.00000e+02   1.00000e+03   1.50000e+03   2.00000e+03   3.00000e+03   4.00000e+03   5.00000e+03   6.00000e+03   7.00000e+03   8.00000e+03   9.00000e+03   1.00000e+04'
    pffdata = pkgutil.get_data(
        'exojax', 'data/atom/barklem_collet_2016_pff.txt')

    # T label for grid QT
    pfTdat = pd.read_csv(io.StringIO(pfT_str), sep='\s+')
    pfdat = pd.read_csv(BytesIO(pffdata), sep='\s+',
                        comment='#', names=pfTdat.columns)
    return pfTdat, pfdat


def partfn_Fe(T):
    """Partition function of Fe I from Irwin_1981.

    Args:
       T: temperature

    Returns:
       partition function Q
    """
    # Irwin_1981
    a = np.zeros(6)
    a[0] = -1.15609527e3
    a[1] = 7.46597652e2
    a[2] = -1.92865672e2
    a[3] = 2.49658410e1
    a[4] = -1.61934455e0
    a[5] = 4.21182087e-2

    Qln = 0.0
    for i, a in enumerate(a):
        Qln = Qln + a*np.log(T)**i
    Q = np.exp(Qln)
    return(Q)<|MERGE_RESOLUTION|>--- conflicted
+++ resolved
@@ -318,19 +318,15 @@
     ielem_to_index_of_ipccd = jnp.array(ielem_to_index_of_ipccd)
     return(ielem_to_index_of_ipccd)
 
-<<<<<<< HEAD
-=======
 
 ielem_to_index_of_ipccd = make_ielem_to_index_of_ipccd()
 
->>>>>>> 83ca4740
     
 def load_ionization_energies():
     """Load atomic ionization energies.
     
     Returns:
         df_ionE (pd.DataFrame): table of ionization energies
-<<<<<<< HEAD
 
     Note:
         NIST_Atomic_Ionization_Energies.txt is in data/atom
@@ -351,36 +347,11 @@
     
     Returns:
         ionE (float): ionization energy
-=======
->>>>>>> 83ca4740
 
     Note:
         NIST_Atomic_Ionization_Energies.txt is in data/atom
     
     """
-<<<<<<< HEAD
-=======
-    fn_IonE = pkgutil.get_data('exojax', 'data/atom/NIST_Atomic_Ionization_Energies.txt')
-    df_ionE = pd.read_csv(BytesIO(fn_IonE), sep="|", skiprows=6, header=0)
-    return df_ionE
-    
-
-def pick_ionE(ielem, iion, df_ionE):
-    """Pick up ionization energy of a specific atomic species.
-    
-    Args:
-        ielem (int): atomic number (e.g., Fe=26)
-        iion (int): ionized level (e.g., neutral=1, singly ionized=2, etc.)
-        df_ionE (pd.DataFrame): table of ionization energies
-    
-    Returns:
-        ionE (float): ionization energy
-
-    Note:
-        NIST_Atomic_Ionization_Energies.txt is in data/atom
-    
-    """
->>>>>>> 83ca4740
     f_droppare = lambda x: x.str.replace('(', '', regex = True).str.replace(')', '', regex = True).str.replace('[', '', regex = True).str.replace(']', '', regex = True).str.replace('                                      ', '0', regex = True)
     ionE = float(f_droppare(df_ionE[(df_ionE['At. num '] == ielem) & (df_ionE[' Ion Charge '] == iion-1)]['      Ionization Energy (a) (eV)      ']))
     return(ionE)
