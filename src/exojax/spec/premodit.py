"""Line profile computation using PremoDIT = Precomputation of LSD version of MODIT

Notes:
    calc_xsection_from_lsd_scanfft has been replace to calc_xsection_from_lsd_zeroscan since 2.0 #577

"""

import numpy as np
import jax.numpy as jnp
from jax import jit, vmap
from py import log
from exojax.utils.indexing import npgetix
from exojax.spec.lsd import npadd3D_multi_index, npadd3D_direct1D
from exojax.utils.constants import hcperk
from exojax.utils.constants import Tref_original

# from exojax.spec.profconv import calc_xsection_from_lsd_scanfft
from exojax.spec.profconv import calc_xsection_from_lsd_zeroscan
from exojax.spec.profconv import calc_open_nu_xsection_from_lsd_zeroscan
from exojax.spec.set_ditgrid import ditgrid_log_interval, ditgrid_linear_interval
from exojax.utils.indexing import uniqidx_neibouring
from exojax.spec import normalized_doppler_sigma
from exojax.spec.lbd import lbd_coefficients
from functools import partial


<<<<<<< HEAD
#@partial(jit, static_argnums=14)
=======
@partial(jit, static_argnums=14)
>>>>>>> 2c41f62d
def xsvector_open_zeroth(
    T,
    P,
    nsigmaD,
    lbd_coeff,
    Tref,
    R,
    nu_grid,
    elower_grid,
    multi_index_uniqgrid,
    ngamma_ref_grid,
    n_Texp_grid,
    qt,
    Tref_broadening,
    nu_grid_extended,
    filter_length_oneside,
    Twt=None,
):
    """compute cross section vector, with scan+fft, using the zero-th Taylor expansion

    Args:
        T (_type_): temperature in Kelvin
        P (_type_): pressure in bar
        nsigmaD: normalized doplar STD
        lbd_coeff (_type_): log biased line shape density (LBD) coefficient
        Tref: reference temperature used to compute lbd_zeroth in Kelvin
        R (_type_): spectral resolution
        nu_grid (_type_): wavenumber grid
        elower_grid (_type_): E lower grid
        multi_index_uniqgrid (_type_): multi index of unique broadening parameter grid
        ngamma_ref_grid (_type_): normalized pressure broadening half-width
        n_Texp_grid (_type_): temperature exponent grid
        qt (_type_): partirion function ratio
        Tref_broadening: reference temperature for broadening in Kelvin
        nu_grid_extended: extended wavenumber grid to aliasing parts
        filter_length_oneside: one side length of the wavenumber grid of lpffilter
        Twt: not used
    Returns:
        jnp.array: cross section in cgs vector
    """
    xs = xsvector_nu_open_zeroth(
        T,
        P,
        nsigmaD,
        lbd_coeff,
        Tref,
        R,
        nu_grid,
        elower_grid,
        multi_index_uniqgrid,
        ngamma_ref_grid,
        n_Texp_grid,
        qt,
        Tref_broadening,
        filter_length_oneside,
    )
    return xs / nu_grid_extended

#@partial(jit, static_argnums=13)
def xsvector_nu_open_zeroth(
    T,
    P,
    nsigmaD,
    lbd_coeff,
    Tref,
    R,
    nu_grid,
    elower_grid,
    multi_index_uniqgrid,
    ngamma_ref_grid,
    n_Texp_grid,
    qt,
    Tref_broadening,
    filter_length_oneside,
    Twt=None,
):
    """compute nu sigma (wavenumber x cross section) vector, with scan+fft, using the zero-th Taylor expansion

    Args:
        T (_type_): temperature in Kelvin
        P (_type_): pressure in bar
        nsigmaD: normalized doplar STD
        lbd_coeff (_type_): log biased line shape density (LBD) coefficient
        Tref: reference temperature used to compute lbd_zeroth in Kelvin
        R (_type_): spectral resolution
        nu_grid (_type_): wavenumber grid
        elower_grid (_type_): E lower grid
        multi_index_uniqgrid (_type_): multi index of unique broadening parameter grid
        ngamma_ref_grid (_type_): normalized pressure broadening half-width
        n_Texp_grid (_type_): temperature exponent grid
        qt (_type_): partirion function ratio
        Tref_broadening: reference temperature for broadening in Kelvin
        filter_length_oneside: one side length of the wavenumber grid of lpffilter
        Twt: not used
    Returns:
        jnp.array: nu sigma (nu_grid_extended x cross section) in cgs vector
    """        
    Slsd = unbiased_lsd_zeroth(lbd_coeff[0], T, Tref, nu_grid, elower_grid, qt)
    ngamma_grid = unbiased_ngamma_grid(
        T, P, ngamma_ref_grid, n_Texp_grid, multi_index_uniqgrid, Tref_broadening
    )
    print(n_Texp_grid)
    print(multi_index_uniqgrid)
    print(ngamma_grid)
    log_ngammaL_grid = jnp.log(ngamma_grid)
    print(log_ngammaL_grid)
    print(lbd_coeff.shape)
    print("exit at L135 in premodit.py")
    exit()
    
    xs = calc_open_nu_xsection_from_lsd_zeroscan(
        Slsd, R, nsigmaD, log_ngammaL_grid, filter_length_oneside
    )
    
    return xs


@partial(jit, static_argnums=14)
def xsvector_open_first(
    T,
    P,
    nsigmaD,
    lbd_coeff,
    Tref,
    R,
    nu_grid,
    elower_grid,
    multi_index_uniqgrid,
    ngamma_ref_grid,
    n_Texp_grid,
    qt,
    Tref_broadening,
    nu_grid_extended,
    filter_length_oneside,
    Twt,
):
    """compute cross section vector, with scan+fft, using the first Taylor expansion

    Args:
        T (_type_): temperature in Kelvin
        P (_type_): pressure in bar
        nsigmaD: normalized doplar STD
        lbd_zeroth (_type_): log biased line shape density (LBD), zeroth coefficient
        lbd_first (_type_): log biased line shape density (LBD), first coefficient
        Tref: reference temperature used to compute lbd_zeroth and lbd_first in Kelvin
        R (_type_): spectral resolution
        nu_grid (_type_): wavenumber grid
        elower_grid (_type_): E lower grid
        multi_index_uniqgrid (_type_): multi index of unique broadening parameter grid
        ngamma_ref_grid (_type_): normalized pressure broadening half-width
        n_Texp_grid (_type_): temperature exponent grid
        qt (_type_): partirion function ratio
        Tref_broadening: reference temperature for broadening in Kelvin
        nu_grid_extended: extended wavenumber grid to aliasing parts
        filter_length_oneside: one side length of the wavenumber grid of lpffilter
        Twt: temperature used in the weight point

    Returns:
        jnp.array: cross section in cgs vector
    """
    xs = xsvector_nu_open_first(
        T,
        P,
        nsigmaD,
        lbd_coeff,
        Tref,
        R,
        nu_grid,
        elower_grid,
        multi_index_uniqgrid,
        ngamma_ref_grid,
        n_Texp_grid,
        qt,
        Tref_broadening,
        filter_length_oneside,
        Twt,
    )
    return xs / nu_grid_extended


def xsvector_nu_open_first(
    T,
    P,
    nsigmaD,
    lbd_coeff,
    Tref,
    R,
    nu_grid,
    elower_grid,
    multi_index_uniqgrid,
    ngamma_ref_grid,
    n_Texp_grid,
    qt,
    Tref_broadening,
    filter_length_oneside,
    Twt,
):
    """compute nu sigma (wavenumber x cross section) vector, with scan+fft, using the first Taylor expansion

    Args:
        T (_type_): temperature in Kelvin
        P (_type_): pressure in bar
        nsigmaD: normalized doplar STD
        lbd_coeff (_type_): log biased line shape density (LBD) coefficient
        Tref: reference temperature used to compute lbd_zeroth in Kelvin
        R (_type_): spectral resolution
        nu_grid (_type_): wavenumber grid
        elower_grid (_type_): E lower grid
        multi_index_uniqgrid (_type_): multi index of unique broadening parameter grid
        ngamma_ref_grid (_type_): normalized pressure broadening half-width
        n_Texp_grid (_type_): temperature exponent grid
        qt (_type_): partirion function ratio
        Tref_broadening: reference temperature for broadening in Kelvin
        filter_length_oneside: one side length of the wavenumber grid of lpffilter
        Twt: temperature used in the weight point

    Returns:
        jnp.array: nu sigma (nu_grid_extended x cross section) in cgs vector
    """
    Slsd = unbiased_lsd_first(lbd_coeff, T, Tref, Twt, nu_grid, elower_grid, qt)
    ngamma_grid = unbiased_ngamma_grid(
        T, P, ngamma_ref_grid, n_Texp_grid, multi_index_uniqgrid, Tref_broadening
    )
    log_ngammaL_grid = jnp.log(ngamma_grid)
    xs = calc_open_nu_xsection_from_lsd_zeroscan(
        Slsd, R, nsigmaD, log_ngammaL_grid, filter_length_oneside
    )

    return xs


@partial(jit, static_argnums=14)
def xsvector_open_second(
    T,
    P,
    nsigmaD,
    lbd_coeff,
    Tref,
    R,
    nu_grid,
    elower_grid,
    multi_index_uniqgrid,
    ngamma_ref_grid,
    n_Texp_grid,
    qt,
    Tref_broadening,
    nu_grid_extended,
    filter_length_oneside,
    Twt,
):
    """compute open cross section vector, with scan+fft, using the second Taylor expansion

    Args:
        T (_type_): temperature in Kelvin
        P (_type_): pressure in bar
        nsigmaD: normalized doplar STD
        lbd_coeff (_type_): log biased line shape density (LBD), coefficient
        Tref: reference temperature used to compute lbd_zeroth and lbd_first in Kelvin
        R (_type_): spectral resolution
        nu_grid (_type_): wavenumber grid
        elower_grid (_type_): E lower grid
        multi_index_uniqgrid (_type_): multi index of unique broadening parameter grid
        ngamma_ref_grid (_type_): normalized pressure broadening half-width
        n_Texp_grid (_type_): temperature exponent grid
        qt (_type_): partirion function ratio
        Tref_broadening: reference temperature for broadening in Kelvin
        nu_grid_extended: extended wavenumber grid to aliasing parts
        filter_length_oneside: one side length of the wavenumber grid of lpffilter
        Twt: temperature used in the weight point

    Returns:
        jnp.array: cross section in cgs vector
    """
    xs = xsvector_nu_open_second(
        T,
        P,
        nsigmaD,
        lbd_coeff,
        Tref,
        R,
        nu_grid,
        elower_grid,
        multi_index_uniqgrid,
        ngamma_ref_grid,
        n_Texp_grid,
        qt,
        Tref_broadening,
        filter_length_oneside,
        Twt,
    )
    return xs / nu_grid_extended


def xsvector_nu_open_second(
    T,
    P,
    nsigmaD,
    lbd_coeff,
    Tref,
    R,
    nu_grid,
    elower_grid,
    multi_index_uniqgrid,
    ngamma_ref_grid,
    n_Texp_grid,
    qt,
    Tref_broadening,
    filter_length_oneside,
    Twt,
):
    """compute nu sigma (wavenumber x cross section) vector, with scan+fft, using the second Taylor expansion

    Args:
        T (_type_): temperature in Kelvin
        P (_type_): pressure in bar
        nsigmaD: normalized doplar STD
        lbd_coeff (_type_): log biased line shape density (LBD) coefficient
        Tref: reference temperature used to compute lbd_zeroth in Kelvin
        R (_type_): spectral resolution
        nu_grid (_type_): wavenumber grid
        elower_grid (_type_): E lower grid
        multi_index_uniqgrid (_type_): multi index of unique broadening parameter grid
        ngamma_ref_grid (_type_): normalized pressure broadening half-width
        n_Texp_grid (_type_): temperature exponent grid
        qt (_type_): partirion function ratio
        Tref_broadening: reference temperature for broadening in Kelvin
        filter_length_oneside: one side length of the wavenumber grid of lpffilter
        Twt: temperature used in the weight point

    Returns:
        jnp.array: nu sigma (nu_grid_extended x cross section) in cgs vector
    """
    Slsd = unbiased_lsd_second(lbd_coeff, T, Tref, Twt, nu_grid, elower_grid, qt)
    ngamma_grid = unbiased_ngamma_grid(
        T, P, ngamma_ref_grid, n_Texp_grid, multi_index_uniqgrid, Tref_broadening
    )
    log_ngammaL_grid = jnp.log(ngamma_grid)
    xs = calc_open_nu_xsection_from_lsd_zeroscan(
        Slsd, R, nsigmaD, log_ngammaL_grid, filter_length_oneside
    )

    return xs


@partial(jit, static_argnums=14)
def xsmatrix_open_zeroth(
    Tarr,
    Parr,
    Tref,
    R,
    lbd_coeff,
    nu_grid,
    ngamma_ref_grid,
    n_Texp_grid,
    multi_index_uniqgrid,
    elower_grid,
    Mmol,
    qtarr,
    Tref_broadening,
    nu_grid_extended,
    filter_length_oneside,
    Twt=None,
):
    """compute open cross section matrix given atmospheric layers, for diffmode=0, with scan+fft

    Args:
        Tarr (array): temperature layers
        Parr (array): pressure layers
        Tref: reference temperature in K
        R (float): spectral resolution
        lbd_coeff (arrau):
        nu_grid (array): wavenumber grid
        ngamma_ref_grid (array): normalized half-width grid
        n_Texp_grid (array): temperature exponent grid
        multi_index_uniqgrid (array): multi index for uniq broadpar grid
        elower_grid (array): Elower grid
        Mmol (float): molecular mass
        qtarr (array): partition function ratio layers
        Tref_broadening: reference temperature for broadening in Kelvin
        nu_grid_extended: extended wavenumber grid to aliasing parts
        filter_length_oneside: one side length of the wavenumber grid of lpffilter
        Twt: not used

    Returns:
        jnp.array : cross section matrix (Nlayer, N_wavenumber)
    """
    xsm = xsmatrix_nu_open_zeroth(
        Tarr,
        Parr,
        Tref,
        R,
        lbd_coeff,
        nu_grid,
        ngamma_ref_grid,
        n_Texp_grid,
        multi_index_uniqgrid,
        elower_grid,
        Mmol,
        qtarr,
        Tref_broadening,
        filter_length_oneside,
    )
    return xsm / nu_grid_extended


def xsmatrix_nu_open_zeroth(
    Tarr,
    Parr,
    Tref,
    R,
    lbd_coeff,
    nu_grid,
    ngamma_ref_grid,
    n_Texp_grid,
    multi_index_uniqgrid,
    elower_grid,
    Mmol,
    qtarr,
    Tref_broadening,
    filter_length_oneside,
    Twt=None
):
    """compute nu sigma (wavenumber x cross section)  matrix, with scan+fft, using the zero-th Taylor expansion

    Args:
        Tarr (array): temperature layers
        Parr (array): pressure layers
        Tref: reference temperature in K
        R (float): spectral resolution
        lbd_coeff (arrau):
        nu_grid (array): wavenumber grid
        ngamma_ref_grid (array): normalized half-width grid
        n_Texp_grid (array): temperature exponent grid
        multi_index_uniqgrid (array): multi index for uniq broadpar grid
        elower_grid (array): Elower grid
        Mmol (float): molecular mass
        qtarr (array): partition function ratio layers
        Tref_broadening: reference temperature for broadening in Kelvin
        nu_grid_extended: extended wavenumber grid to aliasing parts
        filter_length_oneside: one side length of the wavenumber grid of lpffilter
        Twt: not used

    Returns:
        jnp.array: nu sigma (nu_grid_extended x cross section) in cgs matrix
    """

    nsigmaD = vmap(normalized_doppler_sigma, (0, None, None), 0)(Tarr, Mmol, R)
    Slsd = vmap(unbiased_lsd_zeroth, (None, 0, None, None, None, 0), 0)(
        lbd_coeff[0], Tarr, Tref, nu_grid, elower_grid, qtarr
    )
    ngamma_grid = vmap(unbiased_ngamma_grid, (0, 0, None, None, None, None), 0)(
        Tarr, Parr, ngamma_ref_grid, n_Texp_grid, multi_index_uniqgrid, Tref_broadening
    )
    log_ngammaL_grid = jnp.log(ngamma_grid)
    xsm = vmap(calc_open_nu_xsection_from_lsd_zeroscan, (0, None, 0, 0, None), 0)(
        Slsd, R, nsigmaD, log_ngammaL_grid, filter_length_oneside
    )

    return xsm


@partial(jit, static_argnums=14)
def xsmatrix_open_first(
    Tarr,
    Parr,
    Tref,
    R,
    lbd_coeff,
    nu_grid,
    ngamma_ref_grid,
    n_Texp_grid,
    multi_index_uniqgrid,
    elower_grid,
    Mmol,
    qtarr,
    Tref_broadening,
    nu_grid_extended,
    filter_length_oneside,
    Twt,
):
    """compute open cross section matrix given atmospheric layers, for diffmode=1, with scan+fft

    Args:
        Tarr (_type_): temperature layers
        Parr (_type_): pressure layers
        Tref: reference temperature in K
        R (float): spectral resolution
        lbd_coeff (_type_): LBD coefficient
        nu_grid (_type_): wavenumber grid
        ngamma_ref_grid (_type_): normalized half-width grid
        n_Texp_grid (_type_): temperature exponent grid
        multi_index_uniqgrid (_type_): multi index for uniq broadpar grid
        elower_grid (_type_): Elower grid
        Mmol (_type_): molecular mass
        qtarr (_type_): partition function ratio layers
        Tref_broadening: reference temperature for broadening in Kelvin
        nu_grid_extended: extended wavenumber grid to aliasing parts
        filter_length_oneside: one side length of the wavenumber grid of lpffilter
        Twt: weight temperature in K

    Returns:
        jnp.array : cross section matrix (Nlayer, N_wavenumber)
    """
    xsm = xsmatrix_nu_open_first(
        Tarr,
        Parr,
        Tref,
        R,
        lbd_coeff,
        nu_grid,
        ngamma_ref_grid,
        n_Texp_grid,
        multi_index_uniqgrid,
        elower_grid,
        Mmol,
        qtarr,
        Tref_broadening,
        filter_length_oneside,
        Twt,
    )
    return xsm / nu_grid_extended


def xsmatrix_nu_open_first(
    Tarr,
    Parr,
    Tref,
    R,
    lbd_coeff,
    nu_grid,
    ngamma_ref_grid,
    n_Texp_grid,
    multi_index_uniqgrid,
    elower_grid,
    Mmol,
    qtarr,
    Tref_broadening,
    filter_length_oneside,
    Twt,
):
    """compute nu sigma (wavenumber x cross section)  matrix, with scan+fft, using the first Taylor expansion

    Args:
        Tarr (array): temperature layers
        Parr (array): pressure layers
        Tref: reference temperature in K
        R (float): spectral resolution
        lbd_coeff (arrau):
        nu_grid (array): wavenumber grid
        ngamma_ref_grid (array): normalized half-width grid
        n_Texp_grid (array): temperature exponent grid
        multi_index_uniqgrid (array): multi index for uniq broadpar grid
        elower_grid (array): Elower grid
        Mmol (float): molecular mass
        qtarr (array): partition function ratio layers
        Tref_broadening: reference temperature for broadening in Kelvin
        nu_grid_extended: extended wavenumber grid to aliasing parts
        filter_length_oneside: one side length of the wavenumber grid of lpffilter
        Twt: temperature used in the weight point

    Returns:
        jnp.array: nu sigma (nu_grid_extended x cross section) in cgs matrix
    """
    nsigmaD = vmap(normalized_doppler_sigma, (0, None, None), 0)(Tarr, Mmol, R)
    Slsd = vmap(unbiased_lsd_first, (None, 0, None, None, None, None, 0), 0)(
        lbd_coeff, Tarr, Tref, Twt, nu_grid, elower_grid, qtarr
    )
    ngamma_grid = vmap(unbiased_ngamma_grid, (0, 0, None, None, None, None), 0)(
        Tarr, Parr, ngamma_ref_grid, n_Texp_grid, multi_index_uniqgrid, Tref_broadening
    )
    log_ngammaL_grid = jnp.log(ngamma_grid)
    xsm = vmap(calc_open_nu_xsection_from_lsd_zeroscan, (0, None, 0, 0, None), 0)(
        Slsd, R, nsigmaD, log_ngammaL_grid, filter_length_oneside
    )

    return xsm


@partial(jit, static_argnums=14)
def xsmatrix_open_second(
    Tarr,
    Parr,
    Tref,
    R,
    lbd_coeff,
    nu_grid,
    ngamma_ref_grid,
    n_Texp_grid,
    multi_index_uniqgrid,
    elower_grid,
    Mmol,
    qtarr,
    Tref_broadening,
    nu_grid_extended,
    filter_length_oneside,
    Twt,
):
    """compute open cross section matrix given atmospheric layers, for diffmode=1, with scan+fft

    Args:
        Tarr (_type_): temperature layers
        Parr (_type_): pressure layers
        Tref: reference temperature in K
        R (float): spectral resolution
        pmarray (_type_): pmarray
        lbd_coeff (_type_): LBD coefficient
        nu_grid (_type_): wavenumber grid
        ngamma_ref_grid (_type_): normalized half-width grid
        n_Texp_grid (_type_): temperature exponent grid
        multi_index_uniqgrid (_type_): multi index for uniq broadpar grid
        elower_grid (_type_): Elower grid
        Mmol (_type_): molecular mass
        qtarr (_type_): partition function ratio layers
        Tref_broadening: reference temperature for broadening in Kelvin
        nu_grid_extended: extended wavenumber grid to aliasing parts
        filter_length_oneside: one side length of the wavenumber grid of lpffilter
        Twt: weight temperature in K

    Returns:
        jnp.array : cross section matrix (Nlayer, N_wavenumber)
    """
    xsm = xsmatrix_nu_open_second(
        Tarr,
        Parr,
        Tref,
        R,
        lbd_coeff,
        nu_grid,
        ngamma_ref_grid,
        n_Texp_grid,
        multi_index_uniqgrid,
        elower_grid,
        Mmol,
        qtarr,
        Tref_broadening,
        filter_length_oneside,
        Twt,
    )
    return xsm / nu_grid_extended


def xsmatrix_nu_open_second(
    Tarr,
    Parr,
    Tref,
    R,
    lbd_coeff,
    nu_grid,
    ngamma_ref_grid,
    n_Texp_grid,
    multi_index_uniqgrid,
    elower_grid,
    Mmol,
    qtarr,
    Tref_broadening,
    filter_length_oneside,
    Twt,
):
    """compute nu sigma (wavenumber x cross section)  matrix, with scan+fft, using the second Taylor expansion

    Args:
        Tarr (array): temperature layers
        Parr (array): pressure layers
        Tref: reference temperature in K
        R (float): spectral resolution
        lbd_coeff (arrau):
        nu_grid (array): wavenumber grid
        ngamma_ref_grid (array): normalized half-width grid
        n_Texp_grid (array): temperature exponent grid
        multi_index_uniqgrid (array): multi index for uniq broadpar grid
        elower_grid (array): Elower grid
        Mmol (float): molecular mass
        qtarr (array): partition function ratio layers
        Tref_broadening: reference temperature for broadening in Kelvin
        nu_grid_extended: extended wavenumber grid to aliasing parts
        filter_length_oneside: one side length of the wavenumber grid of lpffilter
        Twt: temperature used in the weight point

    Returns:
        jnp.array: nu sigma (nu_grid_extended x cross section) in cgs matrix
    """
    nsigmaD = vmap(normalized_doppler_sigma, (0, None, None), 0)(Tarr, Mmol, R)
    Slsd = vmap(unbiased_lsd_second, (None, 0, None, None, None, None, 0), 0)(
        lbd_coeff, Tarr, Tref, Twt, nu_grid, elower_grid, qtarr
    )
    ngamma_grid = vmap(unbiased_ngamma_grid, (0, 0, None, None, None, None), 0)(
        Tarr, Parr, ngamma_ref_grid, n_Texp_grid, multi_index_uniqgrid, Tref_broadening
    )
    log_ngammaL_grid = jnp.log(ngamma_grid)
    xsm = vmap(calc_open_nu_xsection_from_lsd_zeroscan, (0, None, 0, 0, None), 0)(
        Slsd, R, nsigmaD, log_ngammaL_grid, filter_length_oneside
    )

    return xsm


@jit
def xsvector_zeroth(
    T,
    P,
    nsigmaD,
    lbd_coeff,
    Tref,
    R,
    pmarray,
    nu_grid,
    elower_grid,
    multi_index_uniqgrid,
    ngamma_ref_grid,
    n_Texp_grid,
    qt,
    Tref_broadening,
    Twt=None,
):
    """compute cross section vector, with scan+fft, using the zero-th Taylor expansion

    Args:
        T (_type_): temperature in Kelvin
        P (_type_): pressure in bar
        nsigmaD: normalized doplar STD
        lbd_coeff (_type_): log biased line shape density (LBD) coefficient
        Tref: reference temperature used to compute lbd_zeroth in Kelvin
        R (_type_): spectral resolution
        pmarray: (+1,-1) array whose length of len(nu_grid)+1
        nu_grid (_type_): wavenumber grid
        elower_grid (_type_): E lower grid
        multi_index_uniqgrid (_type_): multi index of unique broadening parameter grid
        ngamma_ref_grid (_type_): normalized pressure broadening half-width
        n_Texp_grid (_type_): temperature exponent grid
        qt (_type_): partirion function ratio
        Tref_broadening: reference temperature for broadening in Kelvin
        Twt: not used
    Returns:
        jnp.array: cross section in cgs vector
    """
    Slsd = unbiased_lsd_zeroth(lbd_coeff[0], T, Tref, nu_grid, elower_grid, qt)
    ngamma_grid = unbiased_ngamma_grid(
        T, P, ngamma_ref_grid, n_Texp_grid, multi_index_uniqgrid, Tref_broadening
    )
    log_ngammaL_grid = jnp.log(ngamma_grid)
    # xs = calc_xsection_from_lsd_scanfft(
    #    Slsd, R, pmarray, nsigmaD, nu_grid, log_ngammaL_grid
    # )
    xs = calc_xsection_from_lsd_zeroscan(
        Slsd, R, pmarray, nsigmaD, nu_grid, log_ngammaL_grid
    )
    return xs


@jit
def xsvector_first(
    T,
    P,
    nsigmaD,
    lbd_coeff,
    Tref,
    R,
    pmarray,
    nu_grid,
    elower_grid,
    multi_index_uniqgrid,
    ngamma_ref_grid,
    n_Texp_grid,
    qt,
    Tref_broadening,
    Twt,
):
    """compute cross section vector, with scan+fft, using the first Taylor expansion

    Args:
        T (_type_): temperature in Kelvin
        P (_type_): pressure in bar
        nsigmaD: normalized doplar STD
        lbd_zeroth (_type_): log biased line shape density (LBD), zeroth coefficient
        lbd_first (_type_): log biased line shape density (LBD), first coefficient
        Tref: reference temperature used to compute lbd_zeroth and lbd_first in Kelvin
        R (_type_): spectral resolution
        pmarray (_type_): (+1,-1) array whose length of len(nu_grid)+1
        nu_grid (_type_): wavenumber grid
        elower_grid (_type_): E lower grid
        multi_index_uniqgrid (_type_): multi index of unique broadening parameter grid
        ngamma_ref_grid (_type_): normalized pressure broadening half-width
        n_Texp_grid (_type_): temperature exponent grid
        qt (_type_): partirion function ratio
        Tref_broadening: reference temperature for broadening in Kelvin
        Twt: temperature used in the weight point

    Returns:
        jnp.array: cross section in cgs vector
    """
    Slsd = unbiased_lsd_first(lbd_coeff, T, Tref, Twt, nu_grid, elower_grid, qt)
    ngamma_grid = unbiased_ngamma_grid(
        T, P, ngamma_ref_grid, n_Texp_grid, multi_index_uniqgrid, Tref_broadening
    )
    log_ngammaL_grid = jnp.log(ngamma_grid)
    # xs = calc_xsection_from_lsd_scanfft(
    #    Slsd, R, pmarray, nsigmaD, nu_grid, log_ngammaL_grid
    # )
    xs = calc_xsection_from_lsd_zeroscan(
        Slsd, R, pmarray, nsigmaD, nu_grid, log_ngammaL_grid
    )
    return xs


@jit
def xsvector_second(
    T,
    P,
    nsigmaD,
    lbd_coeff,
    Tref,
    R,
    pmarray,
    nu_grid,
    elower_grid,
    multi_index_uniqgrid,
    ngamma_ref_grid,
    n_Texp_grid,
    qt,
    Tref_broadening,
    Twt,
):
    """compute cross section vector, with scan+fft, using the second Taylor expansion

    Args:
        T (_type_): temperature in Kelvin
        P (_type_): pressure in bar
        nsigmaD: normalized doplar STD
        lbd_coeff (_type_): log biased line shape density (LBD), coefficient
        Tref: reference temperature used to compute lbd_zeroth and lbd_first in Kelvin
        R (_type_): spectral resolution
        pmarray (_type_): (+1,-1) array whose length of len(nu_grid)+1
        nu_grid (_type_): wavenumber grid
        elower_grid (_type_): E lower grid
        multi_index_uniqgrid (_type_): multi index of unique broadening parameter grid
        ngamma_ref_grid (_type_): normalized pressure broadening half-width
        n_Texp_grid (_type_): temperature exponent grid
        qt (_type_): partirion function ratio
        Tref_broadening: reference temperature for broadening in Kelvin
        Twt: temperature used in the weight point

    Returns:
        jnp.array: cross section in cgs vector
    """
    Slsd = unbiased_lsd_second(lbd_coeff, T, Tref, Twt, nu_grid, elower_grid, qt)
    ngamma_grid = unbiased_ngamma_grid(
        T, P, ngamma_ref_grid, n_Texp_grid, multi_index_uniqgrid, Tref_broadening
    )
    log_ngammaL_grid = jnp.log(ngamma_grid)
    # xs = calc_xsection_from_lsd_scanfft(Slsd, R, pmarray, nsigmaD, nu_grid,
    #                                    log_ngammaL_grid)
    xs = calc_xsection_from_lsd_zeroscan(
        Slsd, R, pmarray, nsigmaD, nu_grid, log_ngammaL_grid
    )
    return xs


@jit
def xsmatrix_zeroth(
    Tarr,
    Parr,
    Tref,
    R,
    pmarray,
    lbd_coeff,
    nu_grid,
    ngamma_ref_grid,
    n_Texp_grid,
    multi_index_uniqgrid,
    elower_grid,
    Mmol,
    qtarr,
    Tref_broadening,
    Twt=None,
):
    """compute cross section matrix given atmospheric layers, for diffmode=0, with scan+fft

    Args:
        Tarr (_type_): temperature layers
        Parr (_type_): pressure layers
        Tref: reference temperature in K
        R (float): spectral resolution
        pmarray (_type_): pmarray
        lbd_coeff (_type_):
        nu_grid (_type_): wavenumber grid
        ngamma_ref_grid (_type_): normalized half-width grid
        n_Texp_grid (_type_): temperature exponent grid
        multi_index_uniqgrid (_type_): multi index for uniq broadpar grid
        elower_grid (_type_): Elower grid
        Mmol (_type_): molecular mass
        qtarr (_type_): partition function ratio layers
        Tref_broadening: reference temperature for broadening in Kelvin
        Twt: not used

    Returns:
        jnp.array : cross section matrix (Nlayer, N_wavenumber)
    """
    nsigmaD = vmap(normalized_doppler_sigma, (0, None, None), 0)(Tarr, Mmol, R)
    Slsd = vmap(unbiased_lsd_zeroth, (None, 0, None, None, None, 0), 0)(
        lbd_coeff[0], Tarr, Tref, nu_grid, elower_grid, qtarr
    )
    ngamma_grid = vmap(unbiased_ngamma_grid, (0, 0, None, None, None, None), 0)(
        Tarr, Parr, ngamma_ref_grid, n_Texp_grid, multi_index_uniqgrid, Tref_broadening
    )
    log_ngammaL_grid = jnp.log(ngamma_grid)
    # v1.6
    # xsm = vmap(calc_xsection_from_lsd_scanfft, (0, None, None, 0, None, 0),
    #           0)(Slsd, R, pmarray, nsigmaD, nu_grid, log_ngammaL_grid)
    xsm = vmap(calc_xsection_from_lsd_zeroscan, (0, None, None, 0, None, 0), 0)(
        Slsd, R, pmarray, nsigmaD, nu_grid, log_ngammaL_grid
    )
    return xsm


@jit
def xsmatrix_first(
    Tarr,
    Parr,
    Tref,
    R,
    pmarray,
    lbd_coeff,
    nu_grid,
    ngamma_ref_grid,
    n_Texp_grid,
    multi_index_uniqgrid,
    elower_grid,
    Mmol,
    qtarr,
    Tref_broadening,
    Twt,
):
    """compute cross section matrix given atmospheric layers, for diffmode=1, with scan+fft

    Args:
        Tarr (_type_): temperature layers
        Parr (_type_): pressure layers
        Tref: reference temperature in K
        R (float): spectral resolution
        pmarray (_type_): pmarray
        lbd_coeff (_type_): LBD coefficient
        nu_grid (_type_): wavenumber grid
        ngamma_ref_grid (_type_): normalized half-width grid
        n_Texp_grid (_type_): temperature exponent grid
        multi_index_uniqgrid (_type_): multi index for uniq broadpar grid
        elower_grid (_type_): Elower grid
        Mmol (_type_): molecular mass
        qtarr (_type_): partition function ratio layers
        Tref_broadening: reference temperature for broadening in Kelvin
        Twt: weight temperature in K

    Returns:
        jnp.array : cross section matrix (Nlayer, N_wavenumber)
    """
    nsigmaD = vmap(normalized_doppler_sigma, (0, None, None), 0)(Tarr, Mmol, R)
    Slsd = vmap(unbiased_lsd_first, (None, 0, None, None, None, None, 0), 0)(
        lbd_coeff, Tarr, Tref, Twt, nu_grid, elower_grid, qtarr
    )
    ngamma_grid = vmap(unbiased_ngamma_grid, (0, 0, None, None, None, None), 0)(
        Tarr, Parr, ngamma_ref_grid, n_Texp_grid, multi_index_uniqgrid, Tref_broadening
    )
    log_ngammaL_grid = jnp.log(ngamma_grid)
    # v1.6
    # xsm = vmap(calc_xsection_from_lsd_scanfft, (0, None, None, 0, None, 0), 0)(
    #    Slsd, R, pmarray, nsigmaD, nu_grid, log_ngammaL_grid
    # )
    xsm = vmap(calc_xsection_from_lsd_zeroscan, (0, None, None, 0, None, 0), 0)(
        Slsd, R, pmarray, nsigmaD, nu_grid, log_ngammaL_grid
    )
    return xsm


@jit
def xsmatrix_second(
    Tarr,
    Parr,
    Tref,
    R,
    pmarray,
    lbd_coeff,
    nu_grid,
    ngamma_ref_grid,
    n_Texp_grid,
    multi_index_uniqgrid,
    elower_grid,
    Mmol,
    qtarr,
    Tref_broadening,
    Twt,
):
    """compute cross section matrix given atmospheric layers, for diffmode=1, with scan+fft

    Args:
        Tarr (_type_): temperature layers
        Parr (_type_): pressure layers
        Tref: reference temperature in K
        R (float): spectral resolution
        pmarray (_type_): pmarray
        lbd_coeff (_type_): LBD coefficient
        nu_grid (_type_): wavenumber grid
        ngamma_ref_grid (_type_): normalized half-width grid
        n_Texp_grid (_type_): temperature exponent grid
        multi_index_uniqgrid (_type_): multi index for uniq broadpar grid
        elower_grid (_type_): Elower grid
        Mmol (_type_): molecular mass
        qtarr (_type_): partition function ratio layers
        Tref_broadening: reference temperature for broadening in Kelvin
        Twt: weight temperature in K

    Returns:
        jnp.array : cross section matrix (Nlayer, N_wavenumber)
    """
    nsigmaD = vmap(normalized_doppler_sigma, (0, None, None), 0)(Tarr, Mmol, R)
    Slsd = vmap(unbiased_lsd_second, (None, 0, None, None, None, None, 0), 0)(
        lbd_coeff, Tarr, Tref, Twt, nu_grid, elower_grid, qtarr
    )
    ngamma_grid = vmap(unbiased_ngamma_grid, (0, 0, None, None, None, None), 0)(
        Tarr, Parr, ngamma_ref_grid, n_Texp_grid, multi_index_uniqgrid, Tref_broadening
    )
    log_ngammaL_grid = jnp.log(ngamma_grid)
    # v1.6
    # xsm = vmap(calc_xsection_from_lsd_scanfft, (0, None, None, 0, None, 0), 0)(
    #    Slsd, R, pmarray, nsigmaD, nu_grid, log_ngammaL_grid
    # )
    xsm = vmap(calc_xsection_from_lsd_zeroscan, (0, None, None, 0, None, 0), 0)(
        Slsd, R, pmarray, nsigmaD, nu_grid, log_ngammaL_grid
    )
    return xsm


def parallel_merge_grids(grid1, grid2):
    """Merge two different grids into one grid in parallel, in a C-contiguous RAM mapping.

    Args:
        grid1: grid 1
        grid2: grid 2

    Returns:
        merged grid (len(grid1),2)

    """
    if len(grid1) != len(grid2):
        raise ValueError("lengths for grid1 and grid2 are different.")

    merged_grid = np.ascontiguousarray(np.vstack([grid1, grid2]).T)
    return merged_grid


def make_broadpar_grid(
    ngamma_ref,
    n_Texp,
    Tmax,
    Tmin,
    Tref_broadening,
    dit_grid_resolution=0.2,
    twod_factor=4.0 / 3.0,
    adopt=True,
):
    """make grids of normalized half-width at reference and temperature exoponent

    Args:
        ngamma_ref (nd array): n_Texp: temperature exponent (n_Texp, n_air, etc)
        n_Texp (nd array): temperature exponent (n_Texp, n_air, etc)
        Tmax: maximum temperature in Kelvin (**NOT** weight temperature)
        Tmin: minimum temperature in Kelvin (**NOT** weight temperature)
        Tref_broadening: reference temperature for broadening in Kelvin
        dit_grid_resolution (float, optional): DIT grid resolution. Defaults to 0.2.
        twod_factor: conversion factor of the grid resolution from 1D to 2D. default 3.0/4.0. See Issue #366.
        adopt (bool, optional): if True, min, max grid points are used at min and max values of x. In this case, the grid width does not need to be dit_grid_resolution exactly.  Defaults to True.

    Returns:
        nd array: ngamma_ref_grid, grid of normalized half-width at reference
        nd array: n_Texp_grid, grid of temperature exponent (n_Texp, n_air, etc)

    """
    ngamma_ref_grid = ditgrid_log_interval(
        ngamma_ref, dit_grid_resolution=dit_grid_resolution / twod_factor, adopt=adopt
    )
    weight = np.max(
        [
            np.abs(np.log(Tmax) - np.log(Tref_broadening)),
            np.abs(np.log(Tmin) - np.log(Tref_broadening)),
        ]
    )
    n_Texp_grid = ditgrid_linear_interval(
        n_Texp,
        dit_grid_resolution=dit_grid_resolution / twod_factor,
        weight=weight,
        adopt=adopt,
    )
    return ngamma_ref_grid, n_Texp_grid


def reference_temperature_broadening_at_midpoint(Tmin, Tmax):
    """compute Tref_broadening at the logarithmic midpoint of Tmin and Tmax

    Args:
        Tmin (float): minimum temperature
        Tmax (float): maximum temperature

    Returns:
        float: Tref_broadening at the logarithmic midpoint of Tmin and Tmax
    """
    return np.exp((np.log(Tmax) + np.log(Tmin)) / 2.0)


def broadpar_getix(ngamma_ref, ngamma_ref_grid, n_Texp, n_Texp_grid):
    """get indices and contribution of broadpar

    Args:
        ngamma_ref: normalized half-width at reference
        ngamma_ref_grid: grid of normalized half-width at reference
        n_Texp: temperature exponent (n_Texp, n_air, etc)
        n_Texp_grid: grid of temperature exponent (n_Texp, n_air, etc)

    Returns:
        multi_index_lines
        multi_cont_lines
        uidx_lines
        neighbor_uidx
        multi_index_uniqgrid
        number of broadpar grid

    Examples:

        >>> multi_index_lines, multi_cont_lines, uidx_lines, neighbor_uidx, multi_index_uniqgrid, Ng = broadpar_getix(
        >>> ngamma_ref, ngamma_ref_grid, n_Texp, n_Texp_grid)
        >>> iline_interest = 1 # we wanna investiget this line
        >>> print(multi_index_lines[iline_interest]) # multi index from a line
        >>> print(multi_cont_lines[iline_interest]) # multi contribution from a line
        >>> print(uidx_lines[iline_interest]) # uniq index of a line
        >>> print(multi_index_uniqgrid[uniq_index]) # multi index from uniq_index
        >>> ui,uj,uk=neighbor_uidx[uniq_index, :] # neighbour uniq index
    """
    cont_ngamma_ref, index_ngamma_ref = npgetix(ngamma_ref, ngamma_ref_grid)
    cont_n_Texp, index_n_Texp = npgetix(n_Texp, n_Texp_grid)
    multi_index_lines = parallel_merge_grids(index_ngamma_ref, index_n_Texp)
    multi_cont_lines = parallel_merge_grids(cont_ngamma_ref, cont_n_Texp)
    uidx_lines, neighbor_indices, multi_index_uniqgrid = uniqidx_neibouring(
        multi_index_lines
    )

    check_multi_index_uniqgrid_shape(ngamma_ref_grid, n_Texp_grid, multi_index_uniqgrid)
    
    ngrid_broadpar = len(multi_index_uniqgrid)
    for uniq_index in np.unique(uidx_lines):
        print(uniq_index, multi_index_uniqgrid[uniq_index]) #
    print(np.unique(uidx_lines))
    print(np.max(n_Texp))
    print(np.max(ngamma_ref))
    print(multi_index_lines)
    #print(multi_cont_lines)
    #print(n_Texp)
    print(ngamma_ref_grid)
    print(n_Texp_grid)
    print(multi_index_uniqgrid)
    print("end at L1172 in premodit.py")
    exit()
    
    return (
        multi_index_lines,
        multi_cont_lines,
        uidx_lines,
        neighbor_indices,
        multi_index_uniqgrid,
        ngrid_broadpar,
    )

def check_multi_index_uniqgrid_shape(ngamma_ref_grid, n_Texp_grid, multi_index_uniqgrid):
    """checks the shape of multi_index_uniqgrid. See #586
    
    Args:
        ngamma_ref_grid (array): normalized half-width at reference grid
        n_Texp_grid (array): temperature exponent grid
        multi_index_uniqgrid (array): multi index of unique broadening parameter grid [nbroad,2]

    Raises:
        ValueError: The shape of multi_index_uniqgrid is not consistent with ngamma_ref_grid, n_Texp_grid
    """
    if multi_index_uniqgrid.shape[0] != len(ngamma_ref_grid) * len(n_Texp_grid):
        print("multi_index_uniqgrid.shape[0]:", multi_index_uniqgrid.shape[0])
        print("ngamma_ref:", len(ngamma_ref_grid), "n_Texp:", len(n_Texp_grid))
        msg = "multi_index_uniqgrid.shape[0] should be len(ngamma_ref_grid) * len(n_Texp_grid)"
        raise ValueError(msg)


def compute_dElower(T, interval_contrast=0.1):
    """compute a grid interval of Elower given the grid interval of line strength

    Args:
        T: temperature in Kelvin
        interval_contrast: putting c = grid_interval_line_strength, then, the contrast of line strength between the upper and lower of the grid becomes c-order of magnitude.

    Returns:
        Required dElower
    """
    return interval_contrast * np.log(10.0) * T / hcperk


def make_elower_grid(elower, dE):
    """compute E_lower grid given dE or interval_contrast of line strength

    Args:
        elower: E_lower
        dE: elower interval in cm-1

    Returns:
        grid of E_lower given interval_contrast

    """
    min_elower = np.min(elower)
    max_elower = np.max(elower)
    Ng_elower = int((max_elower - min_elower) / dE) + 2
    return min_elower + np.arange(Ng_elower) * dE


def generate_lbd(
    line_strength_ref,
    nu_lines,
    nu_grid,
    ngamma_ref,
    ngamma_ref_grid,
    n_Texp,
    n_Texp_grid,
    elower,
    elower_grid,
    Twt,
    Tref=Tref_original,
    diffmode=0,
):
    """generate log-biased line shape density (LBD)

    Args:
        line_strength_ref: line strength at reference temperature 296K, Sij0
        nu_lines (_type_): _description_
        nu_grid (_type_): _description_
        ngamma_ref (_type_): _description_
        ngamma_ref_grid (_type_): normalized gamma at reference grid
        n_Texp (_type_):
        n_Texp_grid (_type_): normalized temperature exponent grid
        elower (_type_): _description_
        elower_grid (_type_): _description_
        Twt: temperature used for the weight coefficient computation
        Tref: reference temperature in Kelvin, default is 296.0 K
        diffmode (int): i-th Taylor expansion is used for the weight, default is 1.

    Notes:
        When len(ngamma_ref_grid) = 1 and len(n_Texp_grid) = 1, the single broadening parameter mode is applied.

    Returns:
        [jnp array]: the list of the n-th coeffs of line shape density (LBD)
        jnp.array: multi_index_uniqgrid (number of unique broadpar, 2)

    Examples:

        >>> lbd_coeff, multi_index_uniqgrid = generate_lbd(mdb.Sij0, mdb.nu_lines, nu_grid, ngamma_ref,
        >>>               ngamma_ref_grid, mdb.n_Texp, n_Texp_grid, mdb.elower,
        >>>               elower_grid, Twp)
        >>> ngamma_ref = ngamma_ref_grid[multi_index_uniqgrid[:,0]] # ngamma ref for the unique broad par
        >>> n_Texp = n_Texp_grid[multi_index_uniqgrid[:,0]] # temperature exponent for the unique broad par

    """

    cont_nu, index_nu = npgetix(nu_lines, nu_grid)
    single_broadening = _check_single_broadening(ngamma_ref_grid, n_Texp_grid)

    if single_broadening:
        multi_index_uniqgrid = jnp.array([[0, 0]])
        Ng_broadpar = 1
    else:
        (
            multi_index_lines,
            multi_cont_lines,
            uidx_bp,
            neighbor_uidx,
            multi_index_uniqgrid,
            Ng_broadpar,
        ) = broadpar_getix(ngamma_ref, ngamma_ref_grid, n_Texp, n_Texp_grid)

    # We extend the LBD grid to +1 along nu direction.
    # Ng_nu = len(nu_grid)
    Ng_nu_plus_one = len(nu_grid) + 1

    # We extend the LBD grid to +1 along elower direction. See Issue #273
    Ng_elower_plus_one = len(elower_grid) + 1

    coeff_elower, index_elower = lbd_coefficients(
        elower, elower_grid, Tref, Twt, diffmode
    )

    lbd_coeff = []
    for idiff in range(diffmode + 1):
        lbd_diff = np.zeros(
            (Ng_nu_plus_one, Ng_broadpar, Ng_elower_plus_one), dtype=np.float64
        )

        if single_broadening:
            lbd_diff = npadd3D_direct1D(
                lbd_diff,
                line_strength_ref,
                cont_nu,
                index_nu,
                1.0,
                0,
                coeff_elower[idiff],
                index_elower,
            )
        else:
            lbd_diff = npadd3D_multi_index(
                lbd_diff,
                line_strength_ref,
                cont_nu,
                index_nu,
                coeff_elower[idiff],
                index_elower,
                uidx_bp,
                multi_cont_lines,
                neighbor_uidx,
                sumz=1.0,
            )
        if idiff == 0:
            lbd_diff = convert_to_jnplog(lbd_diff)
        else:
            lbd_diff = np.array(lbd_diff[:, :, 0:-1])

        lbd_coeff.append(lbd_diff[:-1, :, :])
        # [:-1,:,:] is to remove the mostright bin of nu direction (check Ng_nu_plus_one)

    #lbd_coeff = np.array(lbd_coeff) #almost same
    lbd_coeff = jnp.array(lbd_coeff)

    return lbd_coeff, multi_index_uniqgrid


def _check_single_broadening(ngamma_ref_grid, n_Texp_grid):
    """check if the single broadening parameter mode is applied

    Args:
        ngamma_ref_grid (_type_): normalized gamma at reference grid
        n_Texp_grid (_type_): normalized temperature exponent grid

    Returns:
        bool: single_broadening_parameter
    """
    if len(ngamma_ref_grid) == 1 and len(n_Texp_grid) == 1:
        print(
            "Single broadening parameter: ngamma_ref=",
            ngamma_ref_grid[0],
            "n_Texp=",
            n_Texp_grid[1],
        )
        single_broadening = True
    else:
        single_broadening = False
    return single_broadening


def convert_to_jnplog(lbd_nth):
    """compute log and convert to jnp

    Notes:
        This function is used to avoid an overflow when using FP32 in JAX

    Args:
        lbd_nth (ndarray): n-th coefficient (non-log) LBD

    Returns:
        jnp.array: log form of n-th coefficient LBD
    """
    logmin = -np.inf
    lbd_nth[lbd_nth > 0.0] = np.log(lbd_nth[lbd_nth > 0.0])
    lbd_nth[lbd_nth == 0.0] = logmin
    # Removing the extended grid of elower. See Issue #273
    lbd_nth = jnp.array(lbd_nth[:, :, 0:-1])
    return lbd_nth


def logf_bias(elower_in, T, Tref):
    """logarithm f bias function

    Args:
        elower_in: Elower in cm-1
        T: temperature for unbiasing in Kelvin
        Tref: reference temperature in Kelvin

    Returns:
        logarithm of bias f function

    """
    return -hcperk * elower_in * (1.0 / T - 1.0 / Tref)


def g_bias(nu_in, T, Tref):
    """
    Args:
        nu_in: wavenumber in cm-1
        T: temperature for unbiasing in Kelvin
        Tref: reference temperature in Kelvin

    Returns:
        bias g function

    """
    # return jnp.expm1(-hcperk*nu_in/T) / jnp.expm1(-hcperk*nu_in/Tref)
    return (1.0 - jnp.exp(-hcperk * nu_in / T)) / (
        1.0 - jnp.exp(-hcperk * nu_in / Tref)
    )


def unbiased_lsd_zeroth(lbd_zeroth, T, Tref, nu_grid, elower_grid, qt):
    """unbias the biased LSD

    Args:
        lbd_zeroth: the zeroth coeff of log-biased line shape density (LBD)
        T: temperature for unbiasing in Kelvin
        Tref: reference temperature in Kelvin
        nu_grid: wavenumber grid in cm-1
        elower_grid: Elower grid in cm-1
        qt: partition function ratio Q(T)/Q(Tref)

    Returns:
        LSD (0th), shape = (number_of_wavenumber_bin, number_of_broadening_parameters)

    """
    Slsd = jnp.sum(jnp.exp(logf_bias(elower_grid, T, Tref) + lbd_zeroth), axis=-1)
    return (Slsd.T * g_bias(nu_grid, T, Tref) / qt).T


def unbiased_lsd_first(lbd_coeff, T, Tref, Twt, nu_grid, elower_grid, qt):
    """unbias the biased LSD, first order

    Args:
        lbd_coeff: the zeroth/first coeff of log-biased line shape density (LBD)
        T: temperature for unbiasing in Kelvin
        Tref: reference temperature in Kelvin
        Twt: Temperature at the weight point
        nu_grid: wavenumber grid in cm-1
        elower_grid: Elower grid in cm-1
        qt: partition function ratio Q(T)/Q(Tref)

    Returns:
        LSD, shape = (number_of_wavenumber_bin, number_of_broadening_parameters)

    """
    lfb = logf_bias(elower_grid, T, Tref)
    unbiased_coeff = jnp.exp(lfb) * lbd_coeff[1] * (1.0 / T - 1.0 / Twt)  # f*w1
    ##if take log as lbd_coeff
    # dt = (1.0 / T - 1.0 / Twt)
    # logdt = jnp.log(dt)
    # unbiased_coeff = jnp.exp(lfb + lbd_coeff[1] + logdt)
    Slsd = jnp.sum(
        jnp.exp(lfb + lbd_coeff[0]) + unbiased_coeff, axis=-1
    )  # 0th term + sum_l[ f*w1(t-twt) ]
    return (Slsd.T * g_bias(nu_grid, T, Tref) / qt).T


def unbiased_lsd_second(lbd_coeff, T, Tref, Twt, nu_grid, elower_grid, qt):
    """unbias the biased LSD, second order

    Args:
        lbd_coeff: the zeroth/first/second coeff of log-biased line shape density (LBD)
        T: temperature for unbiasing in Kelvin
        Tref: reference temperature in Kelvin
        Twt: Temperature at the weight point
        nu_grid: wavenumber grid in cm-1
        elower_grid: Elower grid in cm-1
        qt: partition function ratio Q(T)/Q(Tref)

    Returns:
        LSD, shape = (number_of_wavenumber_bin, number_of_broadening_parameters)

    """
    lfb = logf_bias(elower_grid, T, Tref)
    dt = 1.0 / T - 1.0 / Twt
    unbiased_coeff = jnp.exp(lfb) * (lbd_coeff[1] * dt + 0.5 * lbd_coeff[2] * dt**2)
    ##if take log as lbd_coeff
    # logdt = jnp.log(dt)
    # unbiased_coeff = jnp.exp(lfb + lbd_coeff[1] + logdt)
    # + jnp.exp(lfb + lbd_coeff[1] + 2*logdt * jnp.log(0.5))
    Slsd = jnp.sum(jnp.exp(lfb + lbd_coeff[0]) + unbiased_coeff, axis=-1)
    return (Slsd.T * g_bias(nu_grid, T, Tref) / qt).T

@jit ##debug
def unbiased_ngamma_grid(
    T, P, ngamma_ref_grid, n_Texp_grid, multi_index_uniqgrid, Tref_broadening
):
    """compute unbiased ngamma grid

    Args:
        T: temperature in Kelvin
        P: pressure in bar
        ngamma_ref_grid : pressure broadening half width at Tref_broadening
        n_Texp_grid : temperature exponent at reference
        multi_index_uniqgrid: multi index of unique broadening parameter
        Tref_broadening: reference temperature in Kelvin for broadening

    Returns:
        pressure broadening half width at temperature T and pressure P

    Notes:
        It should be noted that the gamma is not affected by changing Tref.

    """
    ngamma_ref_g = ngamma_ref_grid[multi_index_uniqgrid[:, 0]]
    n_Texp_g = n_Texp_grid[multi_index_uniqgrid[:, 1]]
    return n_Texp_g
    #return ngamma_ref_g * (T / Tref_broadening) ** (-n_Texp_g) * P<|MERGE_RESOLUTION|>--- conflicted
+++ resolved
@@ -8,12 +8,10 @@
 import numpy as np
 import jax.numpy as jnp
 from jax import jit, vmap
-from py import log
 from exojax.utils.indexing import npgetix
 from exojax.spec.lsd import npadd3D_multi_index, npadd3D_direct1D
 from exojax.utils.constants import hcperk
 from exojax.utils.constants import Tref_original
-
 # from exojax.spec.profconv import calc_xsection_from_lsd_scanfft
 from exojax.spec.profconv import calc_xsection_from_lsd_zeroscan
 from exojax.spec.profconv import calc_open_nu_xsection_from_lsd_zeroscan
@@ -24,11 +22,7 @@
 from functools import partial
 
 
-<<<<<<< HEAD
-#@partial(jit, static_argnums=14)
-=======
 @partial(jit, static_argnums=14)
->>>>>>> 2c41f62d
 def xsvector_open_zeroth(
     T,
     P,
@@ -87,7 +81,7 @@
     )
     return xs / nu_grid_extended
 
-#@partial(jit, static_argnums=13)
+@partial(jit, static_argnums=13)
 def xsvector_nu_open_zeroth(
     T,
     P,
@@ -130,14 +124,7 @@
     ngamma_grid = unbiased_ngamma_grid(
         T, P, ngamma_ref_grid, n_Texp_grid, multi_index_uniqgrid, Tref_broadening
     )
-    print(n_Texp_grid)
-    print(multi_index_uniqgrid)
-    print(ngamma_grid)
     log_ngammaL_grid = jnp.log(ngamma_grid)
-    print(log_ngammaL_grid)
-    print(lbd_coeff.shape)
-    print("exit at L135 in premodit.py")
-    exit()
     
     xs = calc_open_nu_xsection_from_lsd_zeroscan(
         Slsd, R, nsigmaD, log_ngammaL_grid, filter_length_oneside
@@ -208,7 +195,7 @@
     )
     return xs / nu_grid_extended
 
-
+@partial(jit, static_argnums=13)
 def xsvector_nu_open_first(
     T,
     P,
@@ -321,7 +308,7 @@
     )
     return xs / nu_grid_extended
 
-
+@partial(jit, static_argnums=13)
 def xsvector_nu_open_second(
     T,
     P,
@@ -433,7 +420,7 @@
     )
     return xsm / nu_grid_extended
 
-
+@partial(jit, static_argnums=13)
 def xsmatrix_nu_open_zeroth(
     Tarr,
     Parr,
@@ -551,7 +538,7 @@
     )
     return xsm / nu_grid_extended
 
-
+@partial(jit, static_argnums=13)
 def xsmatrix_nu_open_first(
     Tarr,
     Parr,
@@ -669,7 +656,7 @@
     )
     return xsm / nu_grid_extended
 
-
+@partial(jit, static_argnums=13)
 def xsmatrix_nu_open_second(
     Tarr,
     Parr,
@@ -1174,19 +1161,6 @@
     check_multi_index_uniqgrid_shape(ngamma_ref_grid, n_Texp_grid, multi_index_uniqgrid)
     
     ngrid_broadpar = len(multi_index_uniqgrid)
-    for uniq_index in np.unique(uidx_lines):
-        print(uniq_index, multi_index_uniqgrid[uniq_index]) #
-    print(np.unique(uidx_lines))
-    print(np.max(n_Texp))
-    print(np.max(ngamma_ref))
-    print(multi_index_lines)
-    #print(multi_cont_lines)
-    #print(n_Texp)
-    print(ngamma_ref_grid)
-    print(n_Texp_grid)
-    print(multi_index_uniqgrid)
-    print("end at L1172 in premodit.py")
-    exit()
     
     return (
         multi_index_lines,
@@ -1511,7 +1485,6 @@
     Slsd = jnp.sum(jnp.exp(lfb + lbd_coeff[0]) + unbiased_coeff, axis=-1)
     return (Slsd.T * g_bias(nu_grid, T, Tref) / qt).T
 
-@jit ##debug
 def unbiased_ngamma_grid(
     T, P, ngamma_ref_grid, n_Texp_grid, multi_index_uniqgrid, Tref_broadening
 ):
@@ -1534,5 +1507,4 @@
     """
     ngamma_ref_g = ngamma_ref_grid[multi_index_uniqgrid[:, 0]]
     n_Texp_g = n_Texp_grid[multi_index_uniqgrid[:, 1]]
-    return n_Texp_g
-    #return ngamma_ref_g * (T / Tref_broadening) ** (-n_Texp_g) * P+    return ngamma_ref_g * (T / Tref_broadening) ** (-n_Texp_g) * P